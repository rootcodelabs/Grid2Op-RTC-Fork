# Copyright (c) 2019-2020, RTE (https://www.rte-france.com)
# See AUTHORS.txt
# This Source Code Form is subject to the terms of the Mozilla Public License, version 2.0.
# If a copy of the Mozilla Public License, version 2.0 was not distributed with this file,
# you can obtain one at http://mozilla.org/MPL/2.0/.
# SPDX-License-Identifier: MPL-2.0
# This file is part of Grid2Op, Grid2Op a testbed platform to model sequential decision making in power systems.

import warnings
import numpy as np
import itertools
from typing import Dict, List

from grid2op.dtypes import dt_int, dt_float, dt_bool
from grid2op.Exceptions import AmbiguousAction, Grid2OpException
from grid2op.Space import SerializableSpace
from grid2op.Action.BaseAction import BaseAction


class SerializableActionSpace(SerializableSpace):
    """
    This class allows serializing/ deserializing the action space.

    It should not be used inside an :attr:`grid2op.Environment.Environment` , as some functions of the action might not
    be compatible with the serialization, especially the checking of whether or not an action is legal or not.

    Attributes
    ----------

    actionClass: ``type``
        Type used to build the :attr:`SerializableActionSpace.template_act`

    _template_act: :class:`BaseAction`
        An instance of the "*actionClass*" provided used to provide higher level utilities, such as the size of the
        action (see :func:`Action.size`) or to sample a new Action (see :func:`grid2op.Action.Action.sample`)

    """

    SET_STATUS_ID = 0
    CHANGE_STATUS_ID = 1
    SET_BUS_ID = 2
    CHANGE_BUS_ID = 3
    REDISPATCHING_ID = 4
    STORAGE_POWER_ID = 5
    RAISE_ALARM_ID = 6
    RAISE_ALERT_ID = 7

    ERR_MSG_WRONG_TYPE = ('The action to update using `ActionSpace` is of type "{}" '
                         '"which is not the type of action handled by this action space "'
                         '("{}")')
    
    def __init__(self, gridobj, actionClass=BaseAction, _init_grid=True):
        """
        INTERNAL USE ONLY

         .. warning:: /!\\\\ Internal, do not use unless you know what you are doing /!\\\\

           The :class:`grid2op.Environment.Environment` is responsible for the creation of the
           action space. Do not attempt to make one yourself.

        Parameters
        ----------
        gridobj: :class:`grid2op.Space.GridObjects`
            Representation of the underlying powergrid.

        actionClass: ``type``
            Type of action used to build :attr:`Space.SerializableSpace._template_obj`. It should derived from
            :class:`BaseAction`.

        """
        SerializableSpace.__init__(
            self, gridobj=gridobj, subtype=actionClass, _init_grid=_init_grid
        )
        self.actionClass = self.subtype
        self._template_act = self.actionClass()

    @staticmethod
    def from_dict(dict_):
        """
        INTERNAL USE ONLY

        .. warning:: /!\\\\ Internal, do not use unless you know what you are doing /!\\\\

        Allows the de-serialization of an object stored as a dictionary (for example in the case of JSON saving).

        Parameters
        ----------
        dict_: ``dict``
            Representation of an BaseAction Space (aka SerializableActionSpace) as a dictionary.

        Returns
        -------
        res: :class:``SerializableActionSpace``
            An instance of an action space matching the dictionary.

        """
        tmp = SerializableSpace.from_dict(dict_)
        CLS = SerializableActionSpace.init_grid(tmp)
        res = CLS(gridobj=tmp, actionClass=tmp.subtype, _init_grid=False)
        return res

    def _get_possible_action_types(self):
        rnd_types = []
        cls = type(self)
        if "set_line_status" in self.actionClass.authorized_keys:
            rnd_types.append(cls.SET_STATUS_ID)
        if "change_line_status" in self.actionClass.authorized_keys:
            rnd_types.append(cls.CHANGE_STATUS_ID)
        if "set_bus" in self.actionClass.authorized_keys:
            rnd_types.append(cls.SET_BUS_ID)
        if "change_bus" in self.actionClass.authorized_keys:
            rnd_types.append(cls.CHANGE_BUS_ID)
        if "redispatch" in self.actionClass.authorized_keys:
            rnd_types.append(cls.REDISPATCHING_ID)
        if self.n_storage > 0 and "storage_power" in self.actionClass.authorized_keys:
            rnd_types.append(cls.STORAGE_POWER_ID)
        if self.dim_alarms > 0 and "raise_alarm" in self.actionClass.authorized_keys:
            rnd_types.append(cls.RAISE_ALARM_ID)
        if self.dim_alerts > 0 and "raise_alert" in self.actionClass.authorized_keys:
            rnd_types.append(cls.RAISE_ALERT_ID)
        return rnd_types

    def supports_type(self, action_type):
        """
        Returns if the current action_space supports the current action type.

        Parameters
        ----------
        action_type: ``str``
            One of "set_line_status", "change_line_status", "set_bus", "change_bus", "redispatch",
            "storage_power", "set_storage", "curtail" or "curtail_mw"
            A string representing the action types you want to inspect.

        Returns
        -------
        ``True`` if you can use the `action_type` to create an action, ``False`` otherwise.

        Examples
        ---------

        To know if you can use the `act.set_bus` property to change the bus of an element, you can use:

        .. code-block:: python

            import grid2op
            from grid2op.Converter import ConnectivityConverter

            env = grid2op.make("rte_case14_realistic", test=True)
            can_i_use_set_bus = env.action_space.supports_type("set_bus") # this is True

            env2 = grid2op.make("educ_case14_storage", test=True)
            can_i_use_set_bus = env2.action_space.supports_type("set_bus") # this is False
            # this environment do not allow for topological changes but only action on storage units and redispatching

        """
        name_action_types = [
            "set_line_status",
            "change_line_status",
            "set_bus",
            "change_bus",
            "redispatch",
            "storage_power",
            "set_storage",
            "curtail",
            "curtail_mw",
            "raise_alarm",
            "raise_alert"
        ]
        assert action_type in name_action_types, (
            f"The action type provided should be in {name_action_types}. "
            f"You provided {action_type} which is not supported."
        )

        if action_type == "storage_power":
            return (self.n_storage > 0) and (
                "set_storage" in self.actionClass.authorized_keys
            )
        elif action_type == "set_storage":
            return (self.n_storage > 0) and (
                "set_storage" in self.actionClass.authorized_keys
            )
        elif action_type == "curtail_mw":
            return "curtail" in self.actionClass.authorized_keys
        else:
            return action_type in self.actionClass.authorized_keys

    def _sample_set_line_status(self, rnd_update=None):
        if rnd_update is None:
            rnd_update = {}
        rnd_line = self.space_prng.randint(self.n_line)
        rnd_status = self.space_prng.choice([1, -1])
        rnd_update["set_line_status"] = [(rnd_line, rnd_status)]
        return rnd_update

    def _sample_change_line_status(self, rnd_update=None):
        if rnd_update is None:
            rnd_update = {}
        rnd_line = self.space_prng.randint(self.n_line)
        rnd_update["change_line_status"] = [rnd_line]
        return rnd_update

    def _sample_set_bus(self, rnd_update=None):
        if rnd_update is None:
            rnd_update = {}
        rnd_sub = self.space_prng.randint(self.n_sub)
        sub_size = self.sub_info[rnd_sub]
        rnd_topo = self.space_prng.choice([-1, 0, 1, 2], sub_size)
        rnd_update["set_bus"] = {"substations_id": [(rnd_sub, rnd_topo)]}
        return rnd_update

    def _sample_change_bus(self, rnd_update=None):
        if rnd_update is None:
            rnd_update = {}
        rnd_sub = self.space_prng.randint(self.n_sub)
        sub_size = self.sub_info[rnd_sub]
        rnd_topo = self.space_prng.choice([0, 1], sub_size).astype(dt_bool)
        rnd_update["change_bus"] = {"substations_id": [(rnd_sub, rnd_topo)]}
        return rnd_update

    def _sample_redispatch(self, rnd_update=None):
        if rnd_update is None:
            rnd_update = {}
        gens = np.arange(self.n_gen)[self.gen_redispatchable]
        rnd_gen = self.space_prng.choice(gens)
        rd = -self.gen_max_ramp_down[rnd_gen]
        ru = self.gen_max_ramp_up[rnd_gen]
        rnd_gen_disp = (ru - rd) * self.space_prng.random() + rd
        rnd_disp = np.zeros(self.n_gen)
        rnd_disp[rnd_gen] = rnd_gen_disp
        rnd_update["redispatch"] = rnd_disp
        rnd_update["redispatch"] = rnd_update["redispatch"].astype(dt_float)
        return rnd_update

    def _sample_storage_power(self, rnd_update=None):
        if rnd_update is None:
            rnd_update = {}
        stor_unit = np.arange(self.n_storage)
        rnd_sto = self.space_prng.choice(stor_unit)
        rd = -self.storage_max_p_prod[rnd_sto]
        ru = self.storage_max_p_absorb[rnd_sto]
        rnd_sto_prod = (ru - rd) * self.space_prng.random() + rd
        res = np.zeros(self.n_gen)
        res[rnd_sto] = rnd_sto_prod
        rnd_update["storage_power"] = res
        rnd_update["storage_power"] = rnd_update["storage_power"].astype(dt_float)
        return rnd_update

    def _sample_raise_alarm(self, rnd_update=None):
        """.. warning:: 
            /!\\\\ Only valid with "l2rpn_icaps_2021" environment /!\\\\
        """
        if rnd_update is None:
            rnd_update = {}
        rnd_area = self.space_prng.randint(self.dim_alarms)
        rnd_update["raise_alarm"] = [rnd_area]
        return rnd_update

    def _sample_raise_alert(self, rnd_update=None):
        if rnd_update is None:
            rnd_update = {}
<<<<<<< HEAD
        rnd_area = self.space_prng.randint(self.dim_alerts)
        rnd_update["raise_alert"] = [rnd_area]
=======
        rnd_alerted_lines = self.space_prng.choice([True, False], self.dim_alerts).astype(dt_bool)
        rnd_update["raise_alert"] = rnd_alerted_lines
>>>>>>> f14352b9
        return rnd_update

    def sample(self):
        """
        A utility used to sample a new random :class:`BaseAction`.

        The sampled action is unitary: It has an impact on a single line/substation/generator.

        There is no guarantee concerning the "legality" of the action (see the description of the
        Action module for more information about illegal action).

        It will only act by doing action supported by the action space. For example, if the action space
        does not support "redispatching" then this method will NOT sample any redispatching action.

        Returns
        -------
        res: :class:`BaseAction`
            A random action sampled from the :attr:`ActionSpace.actionClass`

        Examples
        ---------
        The first usage is to sample uniform **unary** actions, you can do this with the
        following:

        .. code-block:: python

            import grid2op
            env = grid2op.make()

            # and now you can sample from the action space
            random_action = env.action_space.sample()

        *Note* that the random action can be illegal depending on the game rules defined in the
        rules :class:`grid2op.Rules`

        If for some reason you want to sample more complex actions, you can do this the following way:

        .. code-block:: python

            import grid2op
            env = grid2op.make()

            # and now you can sample from the action space
            random_action = env.action_space()
            for i in range(5):
                # my resulting action will be a complex action
                # that will be the results of applying 5 random actions
                random_action += env.action_space.sample()
            print(random_action)

        """
        rnd_act = self.actionClass()

        # get the type of actions I am allowed to perform
        rnd_types = self._get_possible_action_types()

        # Cannot sample this space, return do nothing
        if not len(rnd_types):
            return rnd_act

        # this sampling
        rnd_type = self.space_prng.choice(rnd_types)

        if rnd_type == self.SET_STATUS_ID:
            rnd_update = self._sample_set_line_status()
        elif rnd_type == self.CHANGE_STATUS_ID:
            rnd_update = self._sample_change_line_status()
        elif rnd_type == self.SET_BUS_ID:
            rnd_update = self._sample_set_bus()
        elif rnd_type == self.CHANGE_BUS_ID:
            rnd_update = self._sample_change_bus()
        elif rnd_type == self.REDISPATCHING_ID:
            rnd_update = self._sample_redispatch()
        elif rnd_type == self.STORAGE_POWER_ID:
            rnd_update = self._sample_storage_power()
        elif rnd_type == self.RAISE_ALARM_ID:
            rnd_update = self._sample_raise_alarm()
        elif rnd_type == self.RAISE_ALERT_ID:
            rnd_update = self._sample_raise_alert()
        else:
            raise Grid2OpException(
                "Impossible to sample action of type {}".format(rnd_type)
            )

        rnd_act.update(rnd_update)
        return rnd_act

    def disconnect_powerline(self, line_id=None, line_name=None, previous_action=None):
        """
        Utilities to disconnect a powerline more easily.

        Parameters
        ----------
        line_id: ``int``
            The powerline to be disconnected.

        line_name: ``str``
            Name of the powerline. Note that either line_id or line_name should be provided. If both are provided, it is
            an error, if none are provided it is an error.

        previous_action: :class:`BaseAction`
            If you want to stack up multiple actions.

        Returns
        -------
        res: :class:`BaseAction`
            The action that will disconnect the powerline.

        Notes
        ------
        If you use `previous_action` it will modify the action **in place** which means that
        `previous_action` will be modified by this method.

        Examples
        ---------
        You can use it this way:

        .. code-block:: python

            import grid2op
            env = grid2op.make()

            # and now you can disconnect line 0
            disco_line_0 = env.action_space.disconnect_powerline(line_id=0)

            # or line with name "0_4_1"
            disco_line_1 = env.action_space.disconnect_powerline(line_name="0_4_1")

            # and you can disconnect both line 2 and 3 with:
            disco_line_2 = env.action_space.disconnect_powerline(line_id=2)
            disco_line_2_and_3 = env.action_space.disconnect_powerline(line_id=3, previous_action=disco_line_2)
            print(disco_line_2_and_3)
            # be careful, "disco_line_2" is affected and is in fact equal to "disco_line_2_and_3"
            # after the last call!

        """
        if line_id is None and line_name is None:
            raise AmbiguousAction(
                'You need to provide either the "line_id" or the "line_name" of the powerline '
                "you want to disconnect"
            )
        if line_id is not None and line_name is not None:
            raise AmbiguousAction(
                'You need to provide only of the "line_id" or the "line_name" of the powerline '
                "you want to disconnect"
            )

        if line_id is None:
            line_id = np.where(self.name_line == line_name)[0]
            if not len(line_id):
                raise AmbiguousAction(
                    'Line with name "{}" is not on the grid. The powerlines names are:\n{}'
                    "".format(line_name, self.name_line)
                )
        if previous_action is None:
            res = self.actionClass()
        else:
            if not isinstance(previous_action, self.actionClass):
                raise AmbiguousAction(
                    type(self).ERR_MSG_WRONG_TYPE.format(type(previous_action), self.actionClass)
                )
            res = previous_action
        if line_id > self.n_line:
            raise AmbiguousAction(
                "You asked to disconnect powerline of id {} but this id does not exist. The "
                "grid counts only {} powerline".format(line_id, self.n_line)
            )
        res.update({"set_line_status": [(line_id, -1)]})
        return res

    def reconnect_powerline(
        self, bus_or, bus_ex, line_id=None, line_name=None, previous_action=None
    ):
        """
        Utilities to reconnect a powerline more easily.

        Note that in case "bus_or" or "bus_ex" are not the current bus to which the powerline is connected, they
        will be affected by this action.

        Notes
        ------
        This utility requires you to specify on which bus you want to connect each end
        ("*origin*" or "*extremity*") of the powerline you want to reconnect.

        If you don't want to specify them, you can set them to ``0`` and it will reconnect them
        to the last known buses to which they were connected (this is automatically done by the
        Environment since version `0.8.0`).

        If you use `previous_action` it will modify the action **in place** which means that
        `previous_action` will be modified by this method.

        Parameters
        ----------
        line_id: ``int``
            The powerline to be disconnected.

        bus_or: ``int``
            On which bus to reconnect the powerline at its origin end

        bus_ex: ``int``
            On which bus to reconnect the powerline at its extremity end
        previous_action

        Returns
        -------
        res: :class:`BaseAction`
            The action that will reconnect the powerline.

        Examples
        ---------
        You can use it this way:

        .. code-block:: python

            import grid2op
            env = grid2op.make()

            # and now you can reconnect line 0
            reco_line_0 = env.action_space.reconnect_powerline(line_id=0, bus_or=1, bus_ex=0)

            # or line with name "0_4_1" to bus 1 on its "origin" end and bus 2 on its "extremity" end
            reco_line_1 = env.action_space.reconnect_powerline(line_name="0_4_1", bus_or=1, bus_ex=2)

            # and you can reconnect both line 2 and 3 with:
            reco_line_2 = env.action_space.reconnect_powerline(line_id=2, bus_or=1, bus_ex=2)
            reco_line_2_and_3 = env.action_space.reconnect_powerline(line_id=3,
                                                                    bus_or=0, bus_ex=1,
                                                                    previous_action=reco_line_2)
            print(reco_line_2_and_3)
            # be careful, "reco_line_2" is affected and is in fact equal to "reco_line_2_and_3"
            # after the last call!

        """
        if line_id is None and line_name is None:
            raise AmbiguousAction(
                'You need to provide either the "line_id" or the "line_name" of the powerline '
                "you want to reconnect"
            )
        if line_id is not None and line_name is not None:
            raise AmbiguousAction(
                'You need to provide only of the "line_id" or the "line_name" of the powerline '
                "you want to reconnect"
            )

        if line_id is None:
            line_id = np.where(self.name_line == line_name)[0]

        if previous_action is None:
            res = self.actionClass()
        else:
            if not isinstance(previous_action, self.actionClass):
                raise AmbiguousAction(
                    type(self).ERR_MSG_WRONG_TYPE.format(type(previous_action), self.actionClass)
                )
            res = previous_action
        if line_id > self.n_line:
            raise AmbiguousAction(
                "You asked to disconnect powerline of id {} but this id does not exist. The "
                "grid counts only {} powerline".format(line_id, self.n_line)
            )
        res.update(
            {
                "set_line_status": [(line_id, 1)],
                "set_bus": {
                    "lines_or_id": [(line_id, bus_or)],
                    "lines_ex_id": [(line_id, bus_ex)],
                },
            }
        )
        return res

    def change_bus(
        self,
        name_element,
        extremity=None,
        substation=None,
        type_element=None,
        previous_action=None,
    ):
        """
        Utilities to change the bus of a single element if you give its name. **NB** Changing a bus has the effect to
        assign the object to bus 1 if it was before that connected to bus 2, and to assign it to bus 2 if it was
        connected to bus 1. It should not be mixed up with :func:`ActionSpace.set_bus`.

        If the parameter "*previous_action*" is not ``None``, then the action given to it is updated (in place) and
        returned.

        Parameters
        ----------
        name_element: ``str``
            The name of the element you want to change the bus
        extremity: ``str``
            "or" or "ex" for origin or extremity, ignored if an element is not a powerline.
        substation: ``int``, optional
            Its substation ID, if you know it will increase the performance. Otherwise, the method will search for it.
        type_element: ``str``, optional
            Type of the element to look for. It is here to speed up the computation. One of "line", "gen" or "load"
        previous_action: :class:`Action`, optional
            The (optional) action to update. It should be of the same type as :attr:`ActionSpace.actionClass`

        Notes
        ------
        If you use `previous_action` it will modify the action **in place** which means that
        `previous_action` will be modified by this method.

        Returns
        -------
        res: :class:`BaseAction`
            The action with the modification implemented

        Raises
        ------
        res :class:`grid2op.Exception.AmbiguousAction`
            If *previous_action* has not the same type as :attr:`ActionSpace.actionClass`.

        Examples
        ---------
        You can use it this way:

        .. code-block:: python

            import grid2op
            env = grid2op.make()

            # change bus of element named 'gen_1_0'
            change_gen_0 = env.action_space.change_bus('gen_1_0', type_element="gen")

            # you are not forced to specify the element types
            change_load_1 = env.action_space.change_bus('load_2_1')

            # dealing with powerline, you can affect one of its extremity
            # (handy when you don't know on which substation it is located)
            change_line_8_or = env.action_space.change_bus('5_11_8', extremity="or")

            # and you can combine the action with
            change_line_14_ex = env.action_space.change_bus('12_13_14', extremity="ex")
            change_line_14_ex_load_2 = env.action_space.change_bus("load_3_2",
                                                                   previous_action=change_line_14_ex)
            print(change_line_14_ex_load_2)
            # be careful, "change_line_14_ex" is affected and is in fact equal to
            # "change_line_14_ex_load_2"
            # after the last call!

        """
        if previous_action is None:
            res = self.actionClass()
        else:
            if not isinstance(previous_action, self.actionClass):
                raise AmbiguousAction(
                    type(self).ERR_MSG_WRONG_TYPE.format(type(previous_action), self.actionClass)
                )
            res = previous_action

        dict_, to_sub_pos, my_id, my_sub_id = self._extract_dict_action(
            name_element, extremity, substation, type_element, res
        )
        arr_ = dict_["change_bus"]
        me_id_ = to_sub_pos[my_id]
        arr_[me_id_] = True
        res.update({"change_bus": {"substations_id": [(my_sub_id, arr_)]}})
        return res

    def _extract_database_powerline(self, extremity):
        if extremity[:2] == "or":
            to_subid = self.line_or_to_subid
            to_sub_pos = self.line_or_to_sub_pos
            to_name = self.name_line
        elif extremity[:2] == "ex":
            to_subid = self.line_ex_to_subid
            to_sub_pos = self.line_ex_to_sub_pos
            to_name = self.name_line
        elif extremity is None:
            raise Grid2OpException(
                "It is mandatory to know on which ends you want to change the bus of the powerline"
            )
        else:
            raise Grid2OpException(
                'unknown extremity specifier "{}". Extremity should be "or" or "ex"'
                "".format(extremity)
            )
        return to_subid, to_sub_pos, to_name

    def _extract_dict_action(
        self,
        name_element,
        extremity=None,
        substation=None,
        type_element=None,
        action=None,
    ):
        to_subid = None
        to_sub_pos = None
        to_name = None

        if type_element is None:
            # i have to look through all the objects to find it
            if name_element in self.name_load:
                to_subid = self.load_to_subid
                to_sub_pos = self.load_to_sub_pos
                to_name = self.name_load
            elif name_element in self.name_gen:
                to_subid = self.gen_to_subid
                to_sub_pos = self.gen_to_sub_pos
                to_name = self.name_gen
            elif name_element in self.name_line:
                to_subid, to_sub_pos, to_name = self._extract_database_powerline(
                    extremity
                )
            else:
                AmbiguousAction(
                    'Element "{}" not found in the powergrid'.format(name_element)
                )
        elif type_element == "line":
            to_subid, to_sub_pos, to_name = self._extract_database_powerline(extremity)
        elif type_element[:3] == "gen" or type_element[:4] == "prod":
            to_subid = self.gen_to_subid
            to_sub_pos = self.gen_to_sub_pos
            to_name = self.name_gen
        elif type_element == "load":
            to_subid = self.load_to_subid
            to_sub_pos = self.load_to_sub_pos
            to_name = self.name_load
        else:
            raise AmbiguousAction(
                'unknown type_element specifier "{}". type_element should be "line" or "load" '
                'or "gen"'.format(extremity)
            )

        my_id = None
        for i, nm in enumerate(to_name):
            if nm == name_element:
                my_id = i
                break
        if my_id is None:
            raise AmbiguousAction(
                'Element "{}" not found in the powergrid'.format(name_element)
            )
        my_sub_id = to_subid[my_id]

        dict_ = action.effect_on(substation_id=my_sub_id)
        return dict_, to_sub_pos, my_id, my_sub_id

    def set_bus(
        self,
        name_element,
        new_bus,
        extremity=None,
        substation=None,
        type_element=None,
        previous_action=None,
    ):
        """
        Utilities to set the bus of a single element if you give its name. **NB** Setting a bus has the effect to
        assign the object to this bus. If it was before that connected to bus 1, and you assign it to bus 1 (*new_bus*
        = 1) it will stay on bus 1. If it was on bus 2 (and you still assign it to bus 1) it will be moved to bus 2.
        1. It should not be mixed up with :func:`ActionSpace.change_bus`.

        If the parameter "*previous_action*" is not ``None``, then the action given to it is updated (in place) and
        returned.

        Parameters
        ----------
        name_element: ``str``
            The name of the element you want to change the bus

        new_bus: ``int``
            Id of the new bus to connect the object to.

        extremity: ``str``
            "or" or "ext" for origin or extremity, ignored if the element is not a powerline.

        substation: ``int``, optional
            Its substation ID, if you know it will increase the performance. Otherwise, the method will search for it.

        type_element: ``str``, optional
            Type of the element to look for. It is here to speed up the computation. One of "line", "gen" or "load"

        previous_action: :class:`Action`, optional
            The (optional) action to update. It should be of the same type as :attr:`ActionSpace.actionClass`

        Returns
        -------
        res: :class:`BaseAction`
            The action with the modification implemented

        Raises
        ------
        AmbiguousAction
            If *previous_action* has not the same type as :attr:`ActionSpace.actionClass`.

        Examples
        ---------
        You can use it this way:

        .. code-block:: python

            import grid2op
            env = grid2op.make()

            # set bus of element named 'gen_1_0' to bus 2
            setbus_gen_0 = env.action_space.set_bus('gen_1_0', new_bus=2, type_element="gen")

            # are not forced to specify the element types (example with load set to bus 1)
            setbus_load_1 = env.action_space.set_bus('load_2_1', new_bus=1)

            # dealing with powerline, you can affect one of its extremity
            # (handy when you don't know on which substation it is located)
            setbus_line_8_or = env.action_space.set_bus('5_11_8', new_bus=1, extremity="or")

            # and you can combine the actions with:
            setbus_line_14_ex = env.action_space.set_bus('12_13_14', new_bus=2, extremity="ex")
            setbus_line_14_ex_load_2 = env.action_space.set_bus("load_3_2", new_bus=1,
                                                                previous_action=setbus_line_14_ex)
            print(setbus_line_14_ex_load_2)
            # be careful, "setbus_line_14_ex" is affected and is in fact equal to
            # "setbus_line_14_ex_load_2"
            # after the last call!

        """
        if previous_action is None:
            res = self.actionClass()
        else:
            res = previous_action

        dict_, to_sub_pos, my_id, my_sub_id = self._extract_dict_action(
            name_element, extremity, substation, type_element, res
        )
        dict_["set_bus"][to_sub_pos[my_id]] = new_bus
        res.update({"set_bus": {"substations_id": [(my_sub_id, dict_["set_bus"])]}})
        return res

    def get_set_line_status_vect(self):
        """
        Computes and returns a vector that can be used in the "set_status" keyword if building an :class:`BaseAction`

        Returns
        -------
        res: :class:`numpy.array`, dtype:dt_int
            A vector that doesn't affect the grid, but can be used in "set_line_status"

        """
        return self._template_act.get_set_line_status_vect()

    def get_change_line_status_vect(self):
        """
        Computes and return a vector that can be used in the "change_line_status" keyword if building an :class:`BaseAction`

        Returns
        -------
        res: :class:`numpy.array`, dtype:dt_bool
            A vector that doesn't affect the grid, but can be used in "change_line_status"

        """
        return self._template_act.get_change_line_status_vect()

    @staticmethod
    def get_all_unitary_line_set(action_space):
        """
        Return all unitary actions that "set" powerline status.

        For each powerline, there are 5 such actions:

        - disconnect it
        - connected it origin at bus 1 and extremity at bus 1
        - connected it origin at bus 1 and extremity at bus 2
        - connected it origin at bus 2 and extremity at bus 1
        - connected it origin at bus 2 and extremity at bus 2

        Parameters
        ----------
        action_space: :class:`grid2op.BaseAction.ActionSpace`
            The action space used.

        Returns
        -------
        res: ``list``
            The list of all "set" action acting on powerline status

        """
        res = []

        # powerline switch: disconnection
        for i in range(action_space.n_line):
            res.append(action_space.disconnect_powerline(line_id=i))

        # powerline switch: reconnection
        for bus_or in [1, 2]:
            for bus_ex in [1, 2]:
                for i in range(action_space.n_line):
                    act = action_space.reconnect_powerline(
                        line_id=i, bus_ex=bus_ex, bus_or=bus_or
                    )
                    res.append(act)

        return res

    @staticmethod
    def get_all_unitary_line_set_simple(action_space):
        """
        Return all unitary actions that "set" powerline status but in a 
        more simple way than :func:`SerializableActionSpace.get_all_unitary_line_set`

        For each powerline, there are 2 such actions:

        - disconnect it
        - connected it (implicitly to the last known busbar where each
          side used to be connected)

        It has the main advantages to "only" add 2 actions per powerline
        instead of 5.
        
        
        Parameters
        ----------
        action_space: :class:`grid2op.BaseAction.ActionSpace`
            The action space used.

        Returns
        -------
        res: ``list``
            The list of all "set" action acting on powerline status

        """
        res = []

        # powerline set: disconnection
        for i in range(action_space.n_line):
            res.append(action_space({"set_line_status": [(i,-1)]}))
        
        # powerline set: reconnection   
        for i in range(action_space.n_line):
            res.append(action_space({"set_line_status": [(i, +1)]}))

        return res
        
    @staticmethod
    def get_all_unitary_alarm(action_space):
        """
        .. warning::
            /!\\\\ Only valid with "l2rpn_icaps_2021" environment /!\\\\
        """
        res = []
        for i in range(action_space.dim_alarms):
            status = np.full(action_space.dim_alarms, fill_value=False, dtype=dt_bool)
            status[i] = True
            res.append(action_space({"raise_alarm": status}))
        return res

    @staticmethod
    def get_all_unitary_alert(action_space):
        """
        Return all unitary actions that raise an alert on powerlines.
        
        .. warning:: There will be one action per combination of attackable lines, so basically, if 
           you can raise alerts on 10 powerline, you will end up with 2**10 actions.
           
           If you got 22 attackable lines, then you got 2**22 actions... probably a TERRIBLE IDEA !
        """
        res = []
        possible_values = [False, True]
        if action_space.dim_alerts:
            for status in itertools.product(possible_values, repeat=type(action_space).dim_alerts):
                res.append(action_space({"raise_alert": np.array(status, dtype=dt_bool)}))
        return res

    @staticmethod
    def get_all_unitary_line_change(action_space):
        """
        Return all unitary actions that "change" powerline status.

        For each powerline, there is only one such action that consist in change its status.

        Parameters
        ----------
        action_space: :class:`grid2op.BaseAction.ActionSpace`
            The action space used.

        Returns
        -------
        res: ``list``
            The list of all "change" action acting on powerline status

        """
        res = []
        for i in range(action_space.n_line):
            status = action_space.get_change_line_status_vect()
            status[i] = True
            res.append(action_space({"change_line_status": status}))
        return res

    @staticmethod
    def get_all_unitary_topologies_change(action_space, sub_id=None):
        """
        This methods allows to compute and return all the unitary topological changes that can be performed on a
        powergrid.

        The changes will be performed using the "change_bus" method. It excludes the "do nothing" action

        Parameters
        ----------
        action_space: :class:`grid2op.BaseAction.ActionSpace`
            The action space used.

        sub_id: ``int``, optional
            The substation ID. If ``None`` it is done for all substations.

        Notes
        -----
        This might take a long time on large grid (possibly 10-15 mins for the IEEE 118 for example)

        Returns
        -------
        res: ``list``
            The list of all the topological actions that can be performed.

        Examples
        ---------
        You can use it this way:

        .. code-block:: python

            import grid2op
            env = grid2op.make()

            # all "change bus" action for all the substations
            all_change_actions = env.action_space.get_all_unitary_topologies_change(env.action_space)

            # you can only study "change_bus" action for a given substation (can dramatically improve the computation time)
            all_change_actions_sub4 = env.action_space.get_all_unitary_topologies_change(env.action_space, sub_id=4)

        """
        res = []
        S = [0, 1]
        for sub_id_, num_el in enumerate(action_space.sub_info):
            if sub_id is not None:
                if sub_id_ != sub_id:
                    continue
            already_set = set()
            # remove the "do nothing" action, which is either equivalent to not change anything
            # or to change everything
            already_set.add(tuple([1 for _ in range(num_el)]))
            already_set.add(tuple([0 for _ in range(num_el)]))
            for tup_ in itertools.product(S, repeat=num_el):
                if tup_ not in already_set:
                    indx = np.full(shape=num_el, fill_value=False, dtype=dt_bool)
                    # tup = np.array((0, *tup)).astype(dt_bool)  # add a zero to first element -> break symmetry
                    tup = np.array(tup_).astype(
                        dt_bool
                    )  # add a zero to first element -> break symmetry
                    indx[tup] = True
                    action = action_space(
                        {"change_bus": {"substations_id": [(sub_id_, indx)]}}
                    )
                    already_set.add(tup_)
                    already_set.add(tuple([1 - el for el in tup_]))
                    res.append(action)
                # otherwise, the change has already beend added (NB by symmetry , if there are A, B, C and D in
                # a substation, changing A,B or changing C,D always has the same effect.
        return res

    @staticmethod
    def get_all_unitary_topologies_set(action_space, sub_id=None):
        """
        This methods allows to compute and return all the unitary topological changes that can be performed on a
        powergrid.

        The changes will be performed using the "set_bus" method. The "do nothing" action will be counted once
        per substation in the grid.

        Parameters
        ----------
        action_space: :class:`grid2op.BaseAction.ActionHelper`
            The action space used.

        sub_id: ``int``, optional
            The substation ID. If ``None`` it is done for all substations.

        Notes
        -----
        This might take a long time on large grid (possibly 10-15 mins for the IEEE 118 for example)

        Returns
        -------
        res: ``list``
            The list of all the topological actions that can be performed.

        Examples
        ---------
        You can use it this way:

        .. code-block:: python

            import grid2op
            env = grid2op.make()

            # all "set_bus" actions
            all_change_actions = env.action_space.get_all_unitary_topologies_set(env.action_space)

            # you can only study "set_bus" action for a given substation (can dramatically improve the computation time)
            all_change_actions_sub4 = env.action_space.get_all_unitary_topologies_set(env.action_space, sub_id=4)

        """
        res = []
        S = [0, 1]
        for sub_id_, num_el in enumerate(action_space.sub_info):
            tmp = []
            if sub_id is not None:
                if sub_id_ != sub_id:
                    continue

            new_topo = np.full(shape=num_el, fill_value=1, dtype=dt_int)
            # perform the action "set everything on bus 1"
            action = action_space(
                {"set_bus": {"substations_id": [(sub_id_, new_topo)]}}
            )
            tmp.append(action)

            powerlines_or_id = action_space.line_or_to_sub_pos[
                action_space.line_or_to_subid == sub_id_
            ]
            powerlines_ex_id = action_space.line_ex_to_sub_pos[
                action_space.line_ex_to_subid == sub_id_
            ]
            powerlines_id = np.concatenate((powerlines_or_id, powerlines_ex_id))

            # computes all the topologies at 2 buses for this substation
            for tup in itertools.product(S, repeat=num_el - 1):
                indx = np.full(shape=num_el, fill_value=False, dtype=dt_bool)
                tup = np.array((0, *tup)).astype(
                    dt_bool
                )  # add a zero to first element -> break symmetry
                indx[tup] = True
                if np.sum(indx) >= 2 and np.sum(~indx) >= 2:
                    # i need 2 elements on each bus at least (almost all the times, except when a powerline
                    # is alone on its bus)
                    new_topo = np.full(shape=num_el, fill_value=1, dtype=dt_int)
                    new_topo[~indx] = 2

                    if (
                        np.sum(indx[powerlines_id]) == 0
                        or np.sum(~indx[powerlines_id]) == 0
                    ):
                        # if there is a "node" without a powerline, the topology is not valid
                        continue

                    action = action_space(
                        {"set_bus": {"substations_id": [(sub_id_, new_topo)]}}
                    )
                    tmp.append(action)
                else:
                    # i need to take into account the case where 1 powerline is alone on a bus too
                    if (
                        np.sum(indx[powerlines_id]) >= 1
                        and np.sum(~indx[powerlines_id]) >= 1
                    ):
                        new_topo = np.full(shape=num_el, fill_value=1, dtype=dt_int)
                        new_topo[~indx] = 2
                        action = action_space(
                            {"set_bus": {"substations_id": [(sub_id_, new_topo)]}}
                        )
                        tmp.append(action)

            if len(tmp) >= 2:
                # if i have only one single topology on this substation, it doesn't make any action
                # i cannot change the topology is there is only one.
                res += tmp

        return res

    @staticmethod
    def get_all_unitary_redispatch(
        action_space, num_down=5, num_up=5, max_ratio_value=1.0
    ):
        """
        Redispatching action are continuous action. This method is an helper to convert the continuous
        action into discrete action (by rounding).

        The number of actions is equal to num_down + num_up (by default 10) per dispatchable generator.


        This method acts as followed:

        - it will divide the interval [-gen_max_ramp_down, 0] into `num_down`, each will make
          a distinct action (then counting `num_down` different action, because 0.0 is removed)
        - it will do the same for [0, gen_maw_ramp_up]


        Parameters
        ----------
        action_space: :class:`grid2op.BaseAction.ActionHelper`
            The action space used.

        num_down: ``int``
            In how many intervals the "redispatch down" will be split

        num_up: ``int``
            In how many intervals the "redispatch up" will be split

        max_ratio_value: ``float``
            Expressed in terms of ratio of `gen_max_ramp_up` / `gen_max_ramp_down`, it gives the maximum value
            that will be used to generate the actions. For example, if `max_ratio_value=0.5`, then it will not
            generate actions that attempts to redispatch more than `0.5 * gen_max_ramp_up` (or less than
            `- 0.5 * gen_max_ramp_down`). This helps reducing the instability that can be caused by redispatching.

        Returns
        -------
        res: ``list``
            The list of all discretized redispatching actions.

        """

        res = []
        n_gen = len(action_space.gen_redispatchable)

        for gen_idx in range(n_gen):
            # Skip non-dispatchable generators
            if not action_space.gen_redispatchable[gen_idx]:
                continue

            # Create evenly spaced positive interval
            ramps_up = np.linspace(
                0.0, max_ratio_value * action_space.gen_max_ramp_up[gen_idx], num=num_up
            )
            ramps_up = ramps_up[1:]  # Exclude redispatch of 0MW

            # Create evenly spaced negative interval
            ramps_down = np.linspace(
                -max_ratio_value * action_space.gen_max_ramp_down[gen_idx],
                0.0,
                num=num_down,
            )
            ramps_down = ramps_down[:-1]  # Exclude redispatch of 0MW

            # Merge intervals
            ramps = np.append(ramps_up, ramps_down)

            # Create ramp up actions
            for ramp in ramps:
                action = action_space({"redispatch": [(gen_idx, ramp)]})
                res.append(action)

        return res

    @staticmethod
    def get_all_unitary_curtail(action_space, num_bin=10, min_value=0.5):
        """
        Curtailment action are continuous action. This method is an helper to convert the continuous
        action into discrete action (by rounding).

        The number of actions is equal to num_bin (by default 10) per renewable generator
        (remember that only renewable generator can be curtailed in grid2op).


        This method acts as followed:

        - it will divide the interval [0, 1] into `num_bin`, each will make
          a distinct action (then counting `num_bin` different action, because 0.0 is removed)


        Parameters
        ----------
        action_space: :class:`grid2op.BaseAction.ActionHelper`
            The action space used.

        num_bin: ``int``
            Number of actions for each renewable generator

        min_value: ``float``
            Between 0. and 1.: minimum value allow for the curtailment. FOr example if you set this
            value to be 0.2 then no curtailment will be done to limit the generator below 20% of its maximum capacity

        Returns
        -------
        res: ``list``
            The list of all discretized curtailment actions.
        """

        res = []
        n_gen = len(action_space.gen_renewable)

        for gen_idx in range(n_gen):
            # Skip non-renewable generators (they cannot be curtail)
            if not action_space.gen_renewable[gen_idx]:
                continue
            # Create evenly spaced interval
            ramps = np.linspace(min_value, 1.0, num=num_bin)

            # Create ramp up actions
            for ramp in ramps:
                action = action_space({"curtail": [(gen_idx, ramp)]})
                res.append(action)

        return res

    @staticmethod
    def get_all_unitary_storage(action_space, num_down=5, num_up=5):
        """
        Storage action are continuous action. This method is an helper to convert the continuous
        action into discrete action (by rounding).

        The number of actions is equal to num_down + num_up (by default 10) per storage unit.


        This method acts as followed:

        - it will divide the interval [-storage_max_p_prod, 0] into `num_down`, each will make
          a distinct action (then counting `num_down` different action, because 0.0 is removed)
        - it will do the same for [0, storage_max_p_absorb]


        Parameters
        ----------
        action_space: :class:`grid2op.BaseAction.ActionHelper`
            The action space used.

        Returns
        -------
        res: ``list``
            The list of all discretized actions on storage units.

        """

        res = []
        n_stor = action_space.n_storage

        for stor_idx in range(n_stor):

            # Create evenly spaced positive interval
            ramps_up = np.linspace(
                0.0, action_space.storage_max_p_absorb[stor_idx], num=num_up
            )
            ramps_up = ramps_up[1:]  # Exclude action of 0MW

            # Create evenly spaced negative interval
            ramps_down = np.linspace(
                -action_space.storage_max_p_prod[stor_idx], 0.0, num=num_down
            )
            ramps_down = ramps_down[:-1]  # Exclude action of 0MW

            # Merge intervals
            ramps = np.append(ramps_up, ramps_down)

            # Create ramp up actions
            for ramp in ramps:
                action = action_space({"set_storage": [(stor_idx, ramp)]})
                res.append(action)

        return res

    def _custom_deepcopy_for_copy(self, new_obj):
        super()._custom_deepcopy_for_copy(new_obj)
        # SerializableObservationSpace
        new_obj.actionClass = self.subtype
        new_obj._template_act = self.actionClass()

    def _aux_get_back_to_ref_state_curtail(self, res, obs):
        is_curtailed = obs.curtailment_limit != 1.0
        if np.any(is_curtailed):
            res["curtailment"] = []
            if not self.supports_type("curtail"):
                warnings.warn(
                    "A generator is is curtailed, but you cannot perform curtailment action. Impossible to get back to the original topology."
                )
                return

            curtail = np.full(obs.n_gen, fill_value=np.NaN)
            curtail[is_curtailed] = 1.0
            act = self.actionClass()
            act.curtail = curtail
            res["curtailment"].append(act)

    def _aux_get_back_to_ref_state_line(self, res, obs):
        disc_lines = ~obs.line_status
        if np.any(disc_lines):
            li_disc = np.where(disc_lines)[0]
            res["powerline"] = []
            for el in li_disc:
                act = self.actionClass()
                if self.supports_type("set_line_status"):
                    act.set_line_status = [(el, +1)]
                elif self.supports_type("change_line_status"):
                    act.change_line_status = [el]
                else:
                    warnings.warn(
                        "A powerline is disconnected by you cannot reconnect it with your action space. Impossible to get back to the original topology"
                    )
                    break
                res["powerline"].append(act)

    def _aux_get_back_to_ref_state_sub(self, res, obs):
        not_on_bus_1 = obs.topo_vect > 1  # disconnected lines are handled above
        if np.any(not_on_bus_1):
            res["substation"] = []
            subs_changed = type(self).grid_objects_types[
                not_on_bus_1, type(self).SUB_COL
            ]
            for sub_id in set(subs_changed):
                nb_el: int = type(self).sub_info[sub_id]
                act = self.actionClass()
                if self.supports_type("set_bus"):
                    act.sub_set_bus = [(sub_id, np.ones(nb_el, dtype=dt_int))]
                elif self.supports_type("change_bus"):
                    arr_ = np.full(nb_el, fill_value=False, dtype=dt_bool)
                    changed = obs.state_of(substation_id=sub_id)["topo_vect"] >= 1
                    arr_[changed] = True
                    act.sub_change_bus = [(sub_id, arr_)]
                else:
                    warnings.warn(
                        "A substation is is not on its original topology (all at bus 1) and your action type does not allow to change it. "
                        "Impossible to get back to the original topology."
                    )
                    break
                res["substation"].append(act)

    def _aux_get_back_to_ref_state_redisp(self, res, obs, precision=1e-5):
        # TODO this is ugly, probably slow and could definitely be optimized
        notredisp_setpoint = obs.target_dispatch != 0.0
        if np.any(notredisp_setpoint):
            need_redisp = np.where(notredisp_setpoint)[0]
            res["redispatching"] = []
            # combine generators and do not exceed ramps (up or down)
            rem = np.zeros(self.n_gen, dtype=dt_float)
            nb_ = np.zeros(self.n_gen, dtype=dt_int)
            for gen_id in need_redisp:
                if obs.target_dispatch[gen_id] > 0.0:
                    div_ = obs.target_dispatch[gen_id] / obs.gen_max_ramp_down[gen_id]
                else:
                    div_ = -obs.target_dispatch[gen_id] / obs.gen_max_ramp_up[gen_id]
                div_ = np.round(div_, precision)
                nb_[gen_id] = int(div_)
                if div_ != int(div_):
                    if obs.target_dispatch[gen_id] > 0.0:
                        rem[gen_id] = (
                            obs.target_dispatch[gen_id]
                            - obs.gen_max_ramp_down[gen_id] * nb_[gen_id]
                        )
                    else:
                        rem[gen_id] = (
                            -obs.target_dispatch[gen_id]
                            - obs.gen_max_ramp_up[gen_id] * nb_[gen_id]
                        )
                    nb_[gen_id] += 1
            # now create the proper actions
            for nb_act in range(np.max(nb_)):
                act = self.actionClass()
                if not self.supports_type("redispatch"):
                    warnings.warn(
                        "Some redispatching are set, but you cannot modify it with your action type. Impossible to get back to the original topology."
                    )
                    break
                reds = np.zeros(self.n_gen, dtype=dt_float)
                for gen_id in need_redisp:
                    if nb_act >= nb_[gen_id]:
                        # nothing to add for this generator in this case
                        continue
                    if obs.target_dispatch[gen_id] > 0.0:
                        if nb_act < nb_[gen_id] - 1 or (
                            rem[gen_id] == 0.0 and nb_act == nb_[gen_id] - 1
                        ):
                            reds[gen_id] = -obs.gen_max_ramp_down[gen_id]
                        else:
                            reds[gen_id] = -rem[gen_id]
                    else:
                        if nb_act < nb_[gen_id] - 1 or (
                            rem[gen_id] == 0.0 and nb_act == nb_[gen_id] - 1
                        ):
                            reds[gen_id] = obs.gen_max_ramp_up[gen_id]
                        else:
                            reds[gen_id] = rem[gen_id]

                act.redispatch = [
                    (gen_id, red_) for gen_id, red_ in zip(need_redisp, reds)
                ]
                res["redispatching"].append(act)

    def _aux_get_back_to_ref_state_storage(
        self, res, obs, storage_setpoint, precision=5
    ):
        # TODO this is ugly, probably slow and could definitely be optimized
        # TODO refacto with the redispatching
        notredisp_setpoint = obs.storage_charge / obs.storage_Emax != storage_setpoint
        delta_time_hour = dt_float(obs.delta_time / 60.0)
        if np.any(notredisp_setpoint):
            need_ajust = np.where(notredisp_setpoint)[0]
            res["storage"] = []
            # combine storage units and do not exceed maximum power
            rem = np.zeros(self.n_storage, dtype=dt_float)
            nb_ = np.zeros(self.n_storage, dtype=dt_int)
            current_state = obs.storage_charge - storage_setpoint * obs.storage_Emax
            for stor_id in need_ajust:
                if current_state[stor_id] > 0.0:
                    div_ = current_state[stor_id] / (
                        obs.storage_max_p_prod[stor_id] * delta_time_hour
                    )
                else:
                    div_ = -current_state[stor_id] / (
                        obs.storage_max_p_absorb[stor_id] * delta_time_hour
                    )
                div_ = np.round(div_, precision)
                nb_[stor_id] = int(div_)
                if div_ != int(div_):
                    if current_state[stor_id] > 0.0:
                        rem[stor_id] = (
                            current_state[stor_id] / delta_time_hour
                            - obs.storage_max_p_prod[stor_id] * nb_[stor_id]
                        )
                    else:
                        rem[stor_id] = (
                            -current_state[stor_id] / delta_time_hour
                            - obs.storage_max_p_absorb[stor_id] * nb_[stor_id]
                        )
                    nb_[stor_id] += 1

            # now create the proper actions
            for nb_act in range(np.max(nb_)):
                act = self.actionClass()
                if not self.supports_type("set_storage"):
                    warnings.warn(
                        "Some storage are modififed, but you cannot modify them with your action type. Impossible to get back to the original topology."
                    )
                    break
                reds = np.zeros(self.n_storage, dtype=dt_float)
                for stor_id in need_ajust:
                    if nb_act >= nb_[stor_id]:
                        # nothing to add in this case
                        continue
                    if current_state[stor_id] > 0.0:
                        if nb_act < nb_[stor_id] - 1 or (
                            rem[stor_id] == 0.0 and nb_act == nb_[stor_id] - 1
                        ):
                            reds[stor_id] = -obs.storage_max_p_prod[stor_id]
                        else:
                            reds[stor_id] = -rem[stor_id]
                    else:
                        if nb_act < nb_[stor_id] - 1 or (
                            rem[stor_id] == 0.0 and nb_act == nb_[stor_id] - 1
                        ):
                            reds[stor_id] = obs.storage_max_p_absorb[stor_id]
                        else:
                            reds[stor_id] = rem[stor_id]

                act.storage_p = [
                    (stor_id, red_) for stor_id, red_ in zip(need_ajust, reds)
                ]
                res["storage"].append(act)

    def get_back_to_ref_state(
        self,
        obs: "grid2op.Observation.BaseObservation",
        storage_setpoint=0.5,
        precision=5,
    ) -> Dict[str, List[BaseAction]]:
        """
        This function returns the list of unary actions that you can perform in order to get back to the "fully meshed" / "initial" topology.

        Parameters
        ----------
        observation:
            The current observation (the one you want to know actions to set it back ot)
        Notes
        -----
        In this context a "unary" action, is (exclusive or):

        - an action that acts on a single powerline
        - an action on a single substation
        - a redispatching action
        - a storage action

        The list might be relatively long, in the case where lots of actions are needed. Depending on the rules of the game (for example limiting the
        action on one single substation), in order to get back to this topology, multiple consecutive actions will need to be implemented.

        It is returned as a dictionnary of list. This dictionnary has 4 keys:

        - "powerline" for the list of actions needed to set back the powerlines in a proper state (connected). They can be of type "change_line" or "set_line".
        - "substation" for the list of actions needed to set back each substation in its initial state (everything connected to bus 1). They can be
          implemented as "set_bus" or "change_bus"
        - "redispatching": for the redispatching action (there can be multiple redispatching actions needed because of the ramps of the generator)
        - "storage": for action on storage units (you might need to perform multiple storage actions because of the maximum power these units can absorb / produce )
        - "curtailment": for curtailment action (usually at most one such action is needed)

        After receiving these lists, the agent has the choice for the order in which to apply these actions as well as how to best combine them (you can most
        of the time combine action of different types in grid2op.)

        .. warning::

            It does not presume anything on the availability of the objects. For examples, this funciton ignores completely the cooldowns on lines and substations.

        .. warning::

            For the storage units, it tries to set their current setpoint to `storage_setpoint` % of their storage total capacity. Applying these actions
            at different times might not fully set back the storage to this capacity in case of storage losses !

        .. warning::

            See section :ref:`action_powerline_status` for note on the powerline status. It might happen that you modify a powerline status using a "set_bus" (ie
            tagged as "susbtation" by this function).

        .. warning::

            It can raise warnings in case it's not possible, with your action space, to get back to the original / fully meshed topology

        Examples
        --------

        TODO

        """
        from grid2op.Observation.baseObservation import BaseObservation

        if not isinstance(obs, BaseObservation):
            raise AmbiguousAction(
                "You need to provide a grid2op Observation for this function to work correctly."
            )
        res = {}

        # powerline actions
        self._aux_get_back_to_ref_state_line(res, obs)
        # substations
        self._aux_get_back_to_ref_state_sub(res, obs)
        # redispatching
        self._aux_get_back_to_ref_state_redisp(res, obs, precision=precision)
        # storage
        self._aux_get_back_to_ref_state_storage(
            res, obs, storage_setpoint, precision=precision
        )
        # curtailment
        self._aux_get_back_to_ref_state_curtail(res, obs)

        return res<|MERGE_RESOLUTION|>--- conflicted
+++ resolved
@@ -258,13 +258,8 @@
     def _sample_raise_alert(self, rnd_update=None):
         if rnd_update is None:
             rnd_update = {}
-<<<<<<< HEAD
-        rnd_area = self.space_prng.randint(self.dim_alerts)
-        rnd_update["raise_alert"] = [rnd_area]
-=======
         rnd_alerted_lines = self.space_prng.choice([True, False], self.dim_alerts).astype(dt_bool)
         rnd_update["raise_alert"] = rnd_alerted_lines
->>>>>>> f14352b9
         return rnd_update
 
     def sample(self):
