# Copyright (c) 2019-2020, RTE (https://www.rte-france.com)
# See AUTHORS.txt
# This Source Code Form is subject to the terms of the Mozilla Public License, version 2.0.
# If a copy of the Mozilla Public License, version 2.0 was not distributed with this file,
# you can obtain one at http://mozilla.org/MPL/2.0/.
# SPDX-License-Identifier: MPL-2.0
# This file is part of Grid2Op, Grid2Op a testbed platform to model sequential decision making in power systems.

import tempfile
import warnings
from grid2op.tests.helper_path_test import *
from grid2op.Opponent import BaseOpponent, RandomLineOpponent
from grid2op.Action import TopologyAction
from grid2op.MakeEnv import make
from grid2op.Opponent.BaseActionBudget import BaseActionBudget
from grid2op.dtypes import dt_int
from grid2op.Parameters import Parameters
from grid2op.Runner import Runner
from grid2op.Episode import EpisodeData
<<<<<<< HEAD
from grid2op.Parameters import Parameters
=======
from grid2op.Environment import SingleEnvMultiProcess
>>>>>>> 91e22648
import pdb

ATTACK_DURATION = 48
ATTACK_COOLDOWN = 100


class TestSuiteBudget_001(BaseActionBudget):
    """just for testing"""
    pass


class TestSuiteOpponent_001(BaseOpponent):
    """test class that disconnects randomly the powerlines"""
    def __init__(self, action_space):
        BaseOpponent.__init__(self, action_space)
        self.line_id = [0, 1, 2, 3]
        self.possible_attack = [self.action_space.disconnect_powerline(line_id=el) for el in self.line_id]

    def attack(self, observation, agent_action, env_action, budget, previous_fails):
        if observation is None:  # On first step
            return None
        attack = self.space_prng.choice(self.possible_attack)
        return attack


class TestOpponentForConverter(BaseOpponent):
    def __init__(self, action_space=None):
        pass


class TestLoadingOpp(unittest.TestCase):
    def test_creation_BaseOpponent(self):
        with warnings.catch_warnings():
            warnings.filterwarnings("ignore")
            with make("rte_case5_example", test=True) as env:
                my_opp = BaseOpponent(action_space=env.action_space)

    def test_env_modif_oppo(self):
        with warnings.catch_warnings():
            warnings.filterwarnings("ignore")
            with make("rte_case5_example", test=True, opponent_class=TestSuiteOpponent_001) as env:
                obs = env.reset()
                obs, reward, done, info = env.step(env.action_space())
                assert isinstance(env.opponent, TestSuiteOpponent_001)

    def test_env_modif_oppobudg(self):
        with warnings.catch_warnings():
            warnings.filterwarnings("ignore")
            with make("rte_case5_example", test=True, opponent_budget_class=TestSuiteBudget_001) as env:
                obs = env.reset()
                obs, reward, done, info = env.step(env.action_space())
                assert isinstance(env.compute_opp_budget, TestSuiteBudget_001)

    def test_env_modif_opponent_init_budget(self):
        with warnings.catch_warnings():
            warnings.filterwarnings("ignore")
            init_budg = 100.
            with make("rte_case5_example", test=True, opponent_init_budget=init_budg) as env:
                obs = env.reset()
                obs, reward, done, info = env.step(env.action_space())
                assert env.opponent_init_budget == init_budg

    def test_env_modif_opponent_init_budget_ts(self):
        with warnings.catch_warnings():
            warnings.filterwarnings("ignore")
            init_budg = 100.
            with make("rte_case5_example", test=True, opponent_budget_per_ts=init_budg) as env:
                obs = env.reset()
                obs, reward, done, info = env.step(env.action_space())
                assert env.opponent_budget_per_ts == init_budg

    def test_env_modif_opponent_action_class(self):
        with warnings.catch_warnings():
            warnings.filterwarnings("ignore")
            with make("rte_case5_example", test=True, opponent_action_class=TopologyAction) as env:
                obs = env.reset()
                obs, reward, done, info = env.step(env.action_space())
                assert issubclass(env.opponent_action_class, TopologyAction)

    def test_env_opp_attack(self):
        # and test reset, which apparently is NOT done correctly
        with warnings.catch_warnings():
            warnings.filterwarnings("ignore")
            init_budg = 100.
            with make("rte_case5_example",
                      test=True,
                      opponent_init_budget=init_budg,
                      opponent_action_class=TopologyAction,
                      opponent_budget_class=TestSuiteBudget_001,
                      opponent_attack_duration=ATTACK_DURATION,
                      opponent_attack_cooldown=ATTACK_COOLDOWN,
                      opponent_class=TestSuiteOpponent_001) as env:
                obs = env.reset()
                # opponent should not attack at the first time step
                assert np.all(obs.line_status)
                assert env.opponent_init_budget == init_budg
                obs, reward, done, info = env.step(env.action_space())
                assert env.oppSpace.budget == init_budg - 1.0

                obs = env.reset()
                # opponent should not attack at the first time step
                assert np.all(obs.line_status)
                assert env.opponent_init_budget == init_budg
                assert env.oppSpace.budget == init_budg

    def test_env_opp_attack_budget_ts(self):
        with warnings.catch_warnings():
            warnings.filterwarnings("ignore")
            init_budg_ts = 0.5
            with make("rte_case5_example",
                      test=True,
                      opponent_budget_per_ts=init_budg_ts,
                      opponent_attack_duration=1,  # only for testing
                      opponent_action_class=TopologyAction,
                      opponent_budget_class=TestSuiteBudget_001,
                      opponent_attack_cooldown=ATTACK_COOLDOWN,
                      opponent_class=TestSuiteOpponent_001) as env:
                obs = env.reset()
                assert env.opponent_init_budget == 0.
                obs, reward, done, info = env.step(env.action_space())
                # no attack possible
                assert env.oppSpace.budget == init_budg_ts
                obs, reward, done, info = env.step(env.action_space())
                # i can attack at the second time steps, and budget of an attack is 1, so I have 0 now
                assert env.oppSpace.budget == 0.

                obs = env.reset()
                assert env.opponent_init_budget == 0.
                assert env.opponent_budget_per_ts == 0.5
                assert env.oppSpace.budget == 0.

    def test_RandomLineOpponent_not_enough_budget(self):
        """Tests that the attack is ignored when the budget is too low"""
        with warnings.catch_warnings():
            warnings.filterwarnings("ignore")
            init_budget = 50
            with make("rte_case14_realistic",
                      test=True,
                      opponent_attack_cooldown=0,  # only for testing
                      opponent_init_budget=init_budget,
                      opponent_budget_per_ts=0.,
                      opponent_action_class=TopologyAction,
                      opponent_budget_class=BaseActionBudget,
                      opponent_attack_duration=ATTACK_DURATION,
                      opponent_class=RandomLineOpponent) as env:
                env.seed(0)
                obs = env.reset()
                assert env.oppSpace.budget == init_budget
                # The opponent can attack
                for i in range(env.oppSpace.attack_duration):
                    obs, reward, done, info = env.step(env.action_space())
                    assert env.oppSpace.budget == init_budget - i - 1
                    assert env.oppSpace.last_attack.as_dict()

                # There is not enough budget for a second attack
                assert abs(env.oppSpace.budget - (init_budget - ATTACK_DURATION)) <= 1e-5
                obs, reward, done, info = env.step(env.action_space())
                assert env.oppSpace.last_attack is None

    def test_RandomLineOpponent_attackable_lines(self):
        """Tests that the RandomLineOpponent only attacks the authorized lines"""
        with warnings.catch_warnings():
            warnings.filterwarnings("ignore")
            init_budget = 1000
            tries = 30
            attackable_lines_case14 = ["1_3_3", "1_4_4", "3_6_15", "9_10_12", "11_12_13", "12_13_14"]
            with make("rte_case14_realistic",
                      test=True,
                      opponent_init_budget=init_budget,
                      opponent_budget_per_ts=0.,
                      opponent_action_class=TopologyAction,
                      opponent_budget_class=BaseActionBudget,
                      opponent_attack_duration=ATTACK_DURATION,
                      opponent_attack_cooldown=ATTACK_COOLDOWN,
                      opponent_class=RandomLineOpponent) as env:
                env.seed(0)
                # Collect some attacks and check that they belong to the correct lines
                for _ in range(tries):
                    obs = env.reset()
                    assert env.oppSpace.budget == init_budget
                    obs, reward, done, info = env.step(env.action_space())
                    assert env.oppSpace.budget == init_budget - 1

                    attack = env.oppSpace.last_attack
                    attacked_line = attack.as_dict()['set_line_status']['disconnected_id'][0]
                    line_name = env.action_space.name_line[attacked_line]
                    assert line_name in attackable_lines_case14

    def test_RandomLineOpponent_disconnects_only_one_line(self):
        """Tests that the RandomLineOpponent does not disconnect several lines at a time"""
        with warnings.catch_warnings():
            warnings.filterwarnings("ignore")
            init_budget = 1000
            tries = 30
            with make("rte_case14_realistic",
                      test=True,
                      opponent_init_budget=init_budget,
                      opponent_budget_per_ts=0.,
                      opponent_action_class=TopologyAction,
                      opponent_budget_class=BaseActionBudget,
                      opponent_attack_duration=ATTACK_DURATION,
                      opponent_attack_cooldown=ATTACK_COOLDOWN,
                      opponent_class=RandomLineOpponent) as env:
                env.seed(0)
                # Collect some attacks and check that they belong to the correct lines
                for _ in range(tries):
                    obs = env.reset()
                    assert env.oppSpace.budget == init_budget
                    obs, reward, done, info = env.step(env.action_space())
                    assert env.oppSpace.budget == init_budget - 1

                    attack = env.oppSpace.last_attack
                    n_disconnected = attack.as_dict()['set_line_status']['nb_disconnected']
                    assert n_disconnected == 1

    def test_RandomLineOpponent_env_updated(self):
        """Tests that the line status cooldown is correctly updated when the opponent attacks a line"""
        with warnings.catch_warnings():
            warnings.filterwarnings("ignore")
            init_budget = 1000
            tries = 3
            p = Parameters()
            p.NO_OVERFLOW_DISCONNECTION = True
            with make("rte_case14_realistic",
                      test=True, param=p,
                      opponent_init_budget=init_budget,
                      opponent_budget_per_ts=0.,
                      opponent_action_class=TopologyAction,
                      opponent_budget_class=BaseActionBudget,
                      opponent_attack_duration=ATTACK_DURATION,
                      opponent_attack_cooldown=ATTACK_COOLDOWN,
                      opponent_class=RandomLineOpponent) as env:
                env.seed(0)
                # Collect some attacks
                # and check that they belong to the correct lines
                for _ in range(tries):
                    obs = env.reset()
                    assert env.oppSpace.budget == init_budget
                    assert np.all(env.times_before_line_status_actionable == 0)
                    for i in range(1, env.oppSpace.attack_duration + 1):
                        obs, reward, done, info = env.step(env.action_space())
                        if done:
                            break
                        assert env.oppSpace.budget == max(init_budget - i, 0)

                        attack = env.oppSpace.last_attack
                        attacked_line = np.where(attack._set_line_status == -1)[0][0]
                        status_actionable = np.zeros_like(env.times_before_line_status_actionable).astype(dt_int)
                        status_actionable[attacked_line] = env.oppSpace.attack_duration - i
                        assert np.all(env.times_before_line_status_actionable == status_actionable)

    def test_RandomLineOpponent_no_overflow(self):
        """Tests that the line status cooldown is correctly updated when the opponent attacks a line"""
        with warnings.catch_warnings():
            warnings.filterwarnings("ignore")
            init_budget = 1000
            length = 300
            param = Parameters()
            param.NO_OVERFLOW_DISCONNECTION = True
            with make("rte_case14_realistic",
                        test=True,
                        param=param,
                        opponent_attack_cooldown=0, # only for testing
                        opponent_init_budget=init_budget,
                        opponent_action_class=TopologyAction,
                        opponent_budget_class=BaseActionBudget,
                        opponent_class=RandomLineOpponent) as env:
                env.seed(0)
                obs = env.reset()
                assert env.oppSpace.budget == init_budget
                assert np.all(obs.time_before_cooldown_line == 0)
                # Collect some attacks and check that they belong to the correct lines
                for i in range(length):
                    pre_cooldown = obs.time_before_cooldown_line.copy()
                    obs, reward, done, info = env.step(env.action_space())
                    assert env.oppSpace.budget == init_budget - i - 1
    
                    attack = env.oppSpace.last_attack
                    attacked_line = attack.as_dict()['set_line_status']['disconnected_id'][0]
                    status_actionable = pre_cooldown
                    status_actionable[attacked_line] = env.oppSpace.current_attack_duration - 1
    
                    ## Add maintenance? Where to find?
                    ## Add agent? Where to find?
    
                    assert np.all(obs.time_before_cooldown_line == status_actionable)

    def test_RandomLineOpponent_only_attack_connected(self):
        """
        Tests that the RandomLineOpponent does not attack lines that are already disconnected
        """
        with warnings.catch_warnings():
            warnings.filterwarnings("ignore")
            init_budget = 10000
            length = 300
            env = make("rte_case14_realistic",
                       test=True,
                       opponent_init_budget=init_budget,
                       opponent_budget_per_ts=0.,
                       opponent_attack_cooldown=0, # only for testing
                       opponent_action_class=TopologyAction,
                       opponent_budget_class=BaseActionBudget,
                       opponent_attack_duration=ATTACK_DURATION,
                       opponent_class=RandomLineOpponent)
            env.seed(0)
            # Collect some attacks
            # and check that they belong to the correct lines
            pre_obs = env.reset()
            done = False
            assert env.oppSpace.budget == init_budget
            for i in range(length):
                obs, reward, done, info = env.step(env.action_space())
                    
                attack = env.oppSpace.last_attack
                attacked_line = np.where(attack._set_line_status == -1)[0][0]
                if env.oppSpace.current_attack_duration < env.oppSpace.attack_duration:
                    # The attack is ungoing. The line must have been disconnected already
                    assert not pre_obs.line_status[attacked_line]
                else:
                    # A new attack was launched. The line must have been connected
                    assert pre_obs.line_status[attacked_line]
                    
                pre_obs = obs
                if done:
                    pre_obs = env.reset()

    def test_RandomLineOpponent_same_attack_order_and_attacks_all_lines(self):
        """Tests that the RandomLineOpponent has the same attack order (when seeded) and attacks all lines"""
        with warnings.catch_warnings():
            warnings.filterwarnings("ignore")
            init_budget = 1000
            length = 30
            expected_attack_order = [
                4, 12, 14, 3,
                3, 15, 14, 14,
                12, 15, 4, 15,
                13, 12, 14, 12,
                3, 12, 15, 14,
                15, 4, 3, 14,
                12, 13, 4, 15,
                3, 13
            ]

            attack_order = []
            has_disconnected_all = False
            with make("rte_case14_realistic",
                      test=True,
                      opponent_init_budget=init_budget,
                      opponent_budget_per_ts=0.,
                      opponent_attack_cooldown=0,  # only for testing
                      opponent_attack_duration=1,  # only for testing
                      opponent_action_class=TopologyAction,
                      opponent_budget_class=BaseActionBudget,
                      opponent_class=RandomLineOpponent) as env:
                env.seed(0)
                # Collect some attacks and check that they belong to the correct lines
                obs = env.reset()
                done = False
                assert env.oppSpace.budget == init_budget
                for i in range(length):
                    if done:
                        obs = env.reset()
                    pre_done = done
                    obs, reward, done, info = env.step(env.action_space())

                    attack = env.oppSpace.last_attack
<<<<<<< HEAD
                    if attack is None: # all attackable lines are already disconnected
=======
                    if attack is None or np.all(attack._set_line_status == 0):
>>>>>>> 91e22648
                        continue

                    attacked_line = np.where(attack._set_line_status == -1)[0][0]
                    if pre_done or not (attack_order and attack_order[-1] == attacked_line):
                        attack_order.append(attacked_line)

                assert attack_order == expected_attack_order
                assert len(set(attack_order)) == 6

    def test_simulate(self):
        with warnings.catch_warnings():
            warnings.filterwarnings("ignore")
            init_budget = 1000
            opponent_attack_duration = 15
            opponent_attack_cooldown = 20
            line_id = 4
            with make("rte_case14_realistic",
                      test=True,
                      opponent_init_budget=init_budget,
                      opponent_budget_per_ts=0.,
                      opponent_attack_cooldown=opponent_attack_cooldown,
                      opponent_attack_duration=opponent_attack_duration,
                      opponent_action_class=TopologyAction,
                      opponent_budget_class=BaseActionBudget,
                      opponent_class=RandomLineOpponent) as env:
                env.seed(0)
                reco_line = env.action_space({"set_line_status": [(line_id, 1)]})

                obs = env.reset()
                obs, reward, done, info = env.step(env.action_space())
                assert obs.rho[line_id] == 0.
                assert not obs.line_status[line_id]
                simobs, sim_r, sim_d, sim_info = obs.simulate(env.action_space())
                assert simobs.rho[line_id] == 0.
                assert not simobs.line_status[line_id]
                simobs, sim_r, sim_d, sim_info = obs.simulate(reco_line)
                assert simobs.rho[line_id] == 0.
                assert not simobs.line_status[line_id]
                obs, reward, done, info = env.step(reco_line)
                assert obs.rho[line_id] == 0.
                assert not obs.line_status[line_id]

                # check that the budget of the opponent in the ObsEnv does not decrease
                for i in range(opponent_attack_duration):
                    simobs, sim_r, sim_d, sim_info = obs.simulate(reco_line)
                    assert simobs.rho[line_id] == 0.
                    assert not simobs.line_status[line_id]

                # check that the opponent continue its attacks
                for i in range(opponent_attack_duration - 2):
                    obs, reward, done, info = env.step(reco_line)
                    assert obs.rho[line_id] == 0.
                    assert not obs.line_status[line_id]

                # i should be able to simulate a reconnection now
                simobs, sim_r, sim_d, sim_info = obs.simulate(reco_line)
                assert simobs.rho[line_id] > 0.
                assert simobs.line_status[line_id]
                # this should not affect the environment
                assert obs.rho[line_id] == 0.
                assert not obs.line_status[line_id]

                # and now that i'm able to reconnect the powerline in step
                obs, reward, done, info = env.step(reco_line)
                assert obs.rho[line_id] > 0.
                assert obs.line_status[line_id]

    def test_opponent_load(self):
        with warnings.catch_warnings():
            warnings.filterwarnings("ignore")
            with make("rte_case5_example",
                      test=True,
                      opponent_action_class=TopologyAction,
                      opponent_class=RandomLineOpponent) as env_1:
                env_1.seed(0)
                obs, reward, done, info = env_1.step(env_1.action_space())
            with make("rte_case118_example",
                      test=True,
                      opponent_action_class=TopologyAction,
                      opponent_class=RandomLineOpponent) as env_2:
                env_2.seed(0)
                obs, reward, done, info = env_2.step(env_2.action_space())

    def test_proper_action_class(self):
        with warnings.catch_warnings():
            warnings.filterwarnings("ignore")
            init_budget = 1000
            opponent_attack_duration = 15
            opponent_attack_cooldown = 20
            line_id = 4
            opponent_action_class = TopologyAction

            with make("rte_case14_realistic",
                      test=True,
                      opponent_init_budget=init_budget,
                      opponent_budget_per_ts=0.,
                      opponent_attack_cooldown=opponent_attack_cooldown,
                      opponent_attack_duration=opponent_attack_duration,
                      opponent_action_class=opponent_action_class,
                      opponent_budget_class=BaseActionBudget,
                      opponent_class=RandomLineOpponent) as env:
                env.seed(0)
                assert env.opponent_action_class == opponent_action_class
                assert issubclass(env.oppSpace.action_space.actionClass, opponent_action_class)
                assert issubclass(env.opponent_action_space.actionClass, opponent_action_class)
                opp_space = env.oppSpace
                attack, duration = opp_space.attack(env.get_obs(), env.action_space(), env.action_space())
                assert isinstance(attack, opponent_action_class)


    def test_get_set_state(self):
        with warnings.catch_warnings():
            warnings.filterwarnings("ignore")
            init_budget = 1000
            opponent_attack_duration = 15
            opponent_attack_cooldown = 20
            line_id = 4

            with make("rte_case14_realistic",
                      test=True,
                      opponent_init_budget=init_budget,
                      opponent_budget_per_ts=0.,
                      opponent_attack_cooldown=opponent_attack_cooldown,
                      opponent_attack_duration=opponent_attack_duration,
                      opponent_action_class=TopologyAction,
                      opponent_budget_class=BaseActionBudget,
                      opponent_class=RandomLineOpponent) as env:
                env.seed(0)
                agent_action = env.action_space()
                observation = env.get_obs()
                env_action = env.action_space()

                opp_space = env.oppSpace
                # FIRST CHECK: WHEN NO ATTACK ARE PERFORMED
                # test that if i do "a loop of get / set" i get the same stuff
                init_state = opp_space._get_state()
                opp_space._set_state(*init_state)
                second_init_state = opp_space._get_state()
                assert np.all(init_state == second_init_state)

                # now do absolutely anything
                for i in range(70):
                    opp_space.attack(observation, agent_action, env_action)
                # check that indeed the state should have changed
                other_state = opp_space._get_state()
                assert np.any(init_state != other_state)

                # check that if i set the state back, the
                opp_space._set_state(*init_state)
                second_init_state = opp_space._get_state()
                assert np.all(init_state == second_init_state)
                # note due to the "random effect" we don't impose the opponent to act on the same line again...
                # this normal and should be explained in the notebooks.

                # SECOND CHECK WHEN AN ATTACK NEED TO BE CONTINUED
                # now i do an attack that should be continues
                attack1 = opp_space.attack(observation, agent_action, env_action)
                init_state = opp_space._get_state()
                for i in range(70):
                    opp_space.attack(observation, agent_action, env_action)
                opp_space._set_state(*init_state)
                second_init_state = opp_space._get_state()
                assert np.all(init_state == second_init_state)

                # this time the attack continues, so it should be same
                attack2 = opp_space.attack(observation, agent_action, env_action)
                # attack are the same
                assert np.all(attack1[0].to_vect() == attack2[0].to_vect())
                # the second time i attacked twice, the first one only once, i check the budget
                assert np.all(attack1[1] == attack2[1]+1)

    def test_withrunner(self):
        with warnings.catch_warnings():
            warnings.filterwarnings("ignore")
            init_budget = 1000
            opponent_attack_duration = 15
            opponent_attack_cooldown = 30
            opponent_budget_per_ts = 0.
            opponent_action_class = TopologyAction
            line_id = 3

            p = Parameters()
            p.NO_OVERFLOW_DISCONNECTION = True
            with make("rte_case14_realistic",
                      test=True, param=p,
                      opponent_init_budget=init_budget,
                      opponent_budget_per_ts=opponent_budget_per_ts,
                      opponent_attack_cooldown=opponent_attack_cooldown,
                      opponent_attack_duration=opponent_attack_duration,
                      opponent_action_class=opponent_action_class,
                      opponent_budget_class=BaseActionBudget,
                      opponent_class=RandomLineOpponent) as env:
                env.seed(0)
                runner = Runner(**env.get_params_for_runner())
                assert runner.opponent_init_budget == init_budget
                assert runner.opponent_budget_per_ts == opponent_budget_per_ts
                assert runner.opponent_attack_cooldown == opponent_attack_cooldown
                assert runner.opponent_attack_duration == opponent_attack_duration
                assert runner.opponent_action_class == opponent_action_class

                res = runner.run(nb_episode=1,
                                 max_iter=opponent_attack_cooldown,
                                 env_seeds=[0], agent_seeds=[0])
                f = tempfile.mkdtemp()
                res = runner.run(nb_episode=1, max_iter=opponent_attack_cooldown, path_save=f)
                for i, episode_name, cum_reward, timestep, total_ts in res:
                    episode_data = EpisodeData.from_disk(agent_path=f, name=episode_name)
                    assert np.any(episode_data.attack[:, line_id] == -1.), "no attack on powerline {}".format(line_id)
                    assert np.sum(episode_data.attack[:, line_id]) == -opponent_attack_duration, "too much / not enought attack on powerline {}".format(line_id)
                    assert np.all(episode_data.attack[:, 0] == 0.)

    def test_env_opponent(self):
        param = Parameters()
        param.NO_OVERFLOW_DISCONNECTION = True
        with warnings.catch_warnings():
            warnings.filterwarnings("ignore")
            env = make("rte_case14_opponent", test=True, param=param)
        env.seed(0)  # make sure i have reproducible experiments
        obs = env.reset()
        assert np.all(obs.line_status)
        obs, reward, done, info = env.step(env.action_space())
        assert abs(env.oppSpace.budget - 0.5) <= 1e-5
        assert np.all(obs.line_status)

        env.close()

    def test_multienv_opponent(self):
        param = Parameters()
        param.NO_OVERFLOW_DISCONNECTION = True
        with warnings.catch_warnings():
            warnings.filterwarnings("ignore")
            env = make("rte_case14_opponent", test=True, param=param)
        env.seed(0)  # make sure i have reproducible experiments
        multi_env = SingleEnvMultiProcess(env=env, nb_env=2)
        obs = multi_env.reset()
        for ob in obs:
            assert np.all(ob.line_status)
        env.close()
        multi_env.close()


if __name__ == "__main__":
    unittest.main()<|MERGE_RESOLUTION|>--- conflicted
+++ resolved
@@ -17,11 +17,7 @@
 from grid2op.Parameters import Parameters
 from grid2op.Runner import Runner
 from grid2op.Episode import EpisodeData
-<<<<<<< HEAD
-from grid2op.Parameters import Parameters
-=======
 from grid2op.Environment import SingleEnvMultiProcess
->>>>>>> 91e22648
 import pdb
 
 ATTACK_DURATION = 48
@@ -388,11 +384,7 @@
                     obs, reward, done, info = env.step(env.action_space())
 
                     attack = env.oppSpace.last_attack
-<<<<<<< HEAD
                     if attack is None: # all attackable lines are already disconnected
-=======
-                    if attack is None or np.all(attack._set_line_status == 0):
->>>>>>> 91e22648
                         continue
 
                     attacked_line = np.where(attack._set_line_status == -1)[0][0]
