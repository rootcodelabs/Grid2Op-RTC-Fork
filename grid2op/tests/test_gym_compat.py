--- conflicted
+++ resolved
@@ -1057,12 +1057,9 @@
                 self.env_gym.action_space = MultiDiscreteActSpace(self.env.action_space,
                                                                   attr_to_keep=kept_attr
                                                                   )
-<<<<<<< HEAD
             assert self.env_gym.action_space._attr_to_keep == kept_attr
-=======
             assert self.env_gym.action_space._attr_to_keep == sorted(kept_attr)
             assert len(self.env_gym.action_space.sample()) == dims[attr_nm], f"wrong size for {attr_nm}"
->>>>>>> 8a6b0728
             self.env_gym.action_space.seed(0)
             assert len(self.env_gym.action_space.sample()) == dims[attr_nm], f"wrong size for {attr_nm}"
             grid2op_act = self.env_gym.action_space.from_gym(self.env_gym.action_space.sample())
@@ -1179,11 +1176,7 @@
                 raise RuntimeError(f"Some property of the actions are not modified for attr {attr_nm}")
 
 
-<<<<<<< HEAD
 class TestAllGymActSpaceWithAlarm(unittest.TestCase):
-=======
-class TestGOObsInRange(unittest.TestCase):
->>>>>>> 8a6b0728
     def _skip_if_no_gym(self):
         if not GYM_AVAIL:
             self.skipTest("Gym is not available")
@@ -1193,7 +1186,6 @@
 
         with warnings.catch_warnings():
             warnings.filterwarnings("ignore")
-<<<<<<< HEAD
             self.env = grid2op.make(os.path.join(PATH_DATA_TEST, "l2rpn_neurips_2020_track1_with_alert"),
                                     test=True,
                                     action_class=PlayableAction,
@@ -1334,7 +1326,17 @@
                 # NB for "set_storage" as there are no storage unit on this grid, then this test is doomed to fail
                 # this is why i don't perform it in this case
                 raise RuntimeError(f"Some property of the actions are not modified for attr {attr_nm}")
-=======
+
+
+class TestGOObsInRange(unittest.TestCase):
+    def _skip_if_no_gym(self):
+        if not GYM_AVAIL:
+            self.skipTest("Gym is not available")
+
+    def setUp(self) -> None:
+        self._skip_if_no_gym()
+        with warnings.catch_warnings():
+            warnings.filterwarnings("ignore")
             self.env = grid2op.make("educ_case14_storage",
                                     test=True,
                                     action_class=PlayableAction,
@@ -1347,7 +1349,6 @@
         assert done
         gym_obs = self.env_gym.observation_space.to_gym(obs)
         assert gym_obs in self.env_gym.observation_space
->>>>>>> 8a6b0728
 
 
 if __name__ == "__main__":
