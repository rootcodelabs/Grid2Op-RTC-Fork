# Copyright (c) 2019-2020, RTE (https://www.rte-france.com)
# See AUTHORS.txt
# This Source Code Form is subject to the terms of the Mozilla Public License, version 2.0.
# If a copy of the Mozilla Public License, version 2.0 was not distributed with this file,
# you can obtain one at http://mozilla.org/MPL/2.0/.
# SPDX-License-Identifier: MPL-2.0
# This file is part of Grid2Op, Grid2Op a testbed platform to model sequential decision making in power systems.

# do some generic tests that can be implemented directly to test if a backend implementation can work out of the box
# with grid2op.
# see an example of test_Pandapower for how to use this suit.


import os
import numpy as np
import copy
from abc import ABC, abstractmethod
import inspect

from grid2op.tests.helper_path_test import PATH_DATA_TEST_PP, PATH_DATA_TEST, MakeBackend, HelperTests
PATH_DATA_TEST_INIT = PATH_DATA_TEST
PATH_DATA_TEST = PATH_DATA_TEST_PP

import grid2op

from grid2op.Action import CompleteAction

try:
    # this is only available starting python 3.7 or 3.8... tests are with python 3.6 :-(
    from math import comb
except ImportError:

    def comb(n, k):
        if n == k:
            return 1
        if n < k:
            return 0
        res = 1
        acc = 1
        for i in range(k):
            res *= int((n - i))
        for i in range(1, k + 1):
            res /= i
        return res

    """
    test to check that it's working
    for i in range(10):
        for j in range(10):
            me_ = comb(i,j)
            real_ = math.comb(i,j)
            assert me_ == real_, "{}, {}".format(i,j)
    """
import warnings

import grid2op
from grid2op.dtypes import dt_bool, dt_int, dt_float
from grid2op.Action import ActionSpace, CompleteAction
from grid2op.Parameters import Parameters
from grid2op.Chronics import ChronicsHandler
from grid2op.Environment import Environment
from grid2op.Exceptions import *
from grid2op.Rules import RulesChecker
from grid2op.Rules import AlwaysLegal
from grid2op.Action._backendAction import _BackendAction
from grid2op.Backend import Backend, PandaPowerBackend

import pdb
                    
    
class BaseTestNames(MakeBackend):
    def get_path(self):
        return PATH_DATA_TEST_INIT
    
    def test_properNames(self):
        self.skip_if_needed()
        backend = self.make_backend_with_glue_code()
        path = self.get_path()

        with warnings.catch_warnings():
            warnings.filterwarnings("ignore")
            with grid2op.make(
                os.path.join(path, "5bus_example_diff_name"),
                backend=backend,
                _add_to_name=type(self).__name__
            ) as env:
                obs = env.reset()
                assert np.all(type(obs).name_load == ["tutu", "toto", "tata"])
                assert np.all(type(env).name_load == ["tutu", "toto", "tata"])


class BaseTestLoadingCase(MakeBackend):
    def get_path(self):
        return PATH_DATA_TEST

    def get_casefile(self):
        return "test_case14.json"
    
    def test_load_file(self):
        backend = self.make_backend_with_glue_code()
        path_matpower = self.get_path()
        case_file = self.get_casefile()
        with warnings.catch_warnings():
            warnings.filterwarnings("ignore")
            backend.load_grid(path_matpower, case_file)
        type(backend).set_env_name("BaseTestLoadingCase")
        backend.assert_grid_correct()

        assert backend.n_line == 20
        assert backend.n_gen == 5
        assert backend.n_load == 11
        assert backend.n_sub == 14

        name_line = [
            "0_1_0",
            "0_4_1",
            "8_9_2",
            "8_13_3",
            "9_10_4",
            "11_12_5",
            "12_13_6",
            "1_2_7",
            "1_3_8",
            "1_4_9",
            "2_3_10",
            "3_4_11",
            "5_10_12",
            "5_11_13",
            "5_12_14",
            "3_6_15",
            "3_8_16",
            "4_5_17",
            "6_7_18",
            "6_8_19",
        ]
        name_line = np.array(name_line)
        assert np.all(sorted(backend.name_line) == sorted(name_line))

        name_sub = [
            "sub_0",
            "sub_1",
            "sub_2",
            "sub_3",
            "sub_4",
            "sub_5",
            "sub_6",
            "sub_7",
            "sub_8",
            "sub_9",
            "sub_10",
            "sub_11",
            "sub_12",
            "sub_13",
        ]
        name_sub = np.array(name_sub)
        assert np.all(sorted(backend.name_sub) == sorted(name_sub))

        name_gen = ["gen_0_4", "gen_1_0", "gen_2_1", "gen_5_2", "gen_7_3"]
        name_gen = np.array(name_gen)
        assert np.all(sorted(backend.name_gen) == sorted(name_gen))

        name_load = [
            "load_1_0",
            "load_2_1",
            "load_13_2",
            "load_3_3",
            "load_4_4",
            "load_5_5",
            "load_8_6",
            "load_9_7",
            "load_10_8",
            "load_11_9",
            "load_12_10",
        ]
        name_load = np.array(name_load)
        assert np.all(sorted(backend.name_load) == sorted(name_load))

        assert np.all(backend.get_topo_vect() == np.ones(np.sum(backend.sub_info)))

        conv, *_  = backend.runpf()
<<<<<<< HEAD
        assert conv, "powerflow diverge it is not supposed to!"
=======
        assert conv, f"powerflow diverge it is not supposed to! Error {_}"
>>>>>>> f1310c55

        with warnings.catch_warnings():
            warnings.filterwarnings("ignore")
            p_subs, q_subs, p_bus, q_bus, v_bus = backend.check_kirchoff()

        assert np.max(np.abs(p_subs)) <= self.tolvect
        assert np.max(np.abs(p_bus.flatten())) <= self.tolvect
        if backend.shunts_data_available:
            assert np.max(np.abs(q_subs)) <= self.tolvect
            assert np.max(np.abs(q_bus.flatten())) <= self.tolvect

    def test_assert_grid_correct(self):
        backend = self.make_backend_with_glue_code()
        path_matpower = self.get_path()
        case_file = self.get_casefile()
        with warnings.catch_warnings():
            warnings.filterwarnings("ignore")
            backend.load_grid(path_matpower, case_file)
        type(backend).set_env_name("TestLoadingCase_env2_test_assert_grid_correct")
        backend.assert_grid_correct()
        conv, *_  = backend.runpf()
<<<<<<< HEAD
        assert conv, "powerflow diverge it is not supposed to!"
=======
        assert conv, f"powerflow diverge it is not supposed to! Error {_}"
>>>>>>> f1310c55
        backend.assert_grid_correct_after_powerflow()


class BaseTestLoadingBackendFunc(MakeBackend):
    def get_path(self):
        return PATH_DATA_TEST

    def get_casefile(self):
        return "test_case14.json"
    
    def setUp(self):
        self.backend = self.make_backend_with_glue_code()
        self.path_matpower = self.get_path()
        self.case_file = self.get_casefile()
        with warnings.catch_warnings():
            warnings.filterwarnings("ignore")
            self.backend.load_grid(self.path_matpower, self.case_file)
        type(self.backend).set_env_name("TestLoadingBackendFunc_env")
        type(self.backend).set_no_storage()
        self.backend.assert_grid_correct()
        self.game_rules = RulesChecker()
        self.action_env_class = ActionSpace.init_grid(self.backend, extra_name=type(self).__name__)
        self.action_env = self.action_env_class(
            gridobj=self.backend, legal_action=self.game_rules.legal_action
        )
        self.bkact_class = _BackendAction.init_grid(self.backend, extra_name=type(self).__name__)
        self.backend.runpf()
        self.backend.assert_grid_correct_after_powerflow()
        super().setUp()

    def tearDown(self):
        super().tearDown()

    def test_theta_ok(self):
        self.skip_if_needed()
        if self.backend.can_output_theta:
            (
                theta_or,
                theta_ex,
                load_theta,
                gen_theta,
                storage_theta,
            ) = self.backend.get_theta()
            assert theta_or.shape[0] == self.backend.n_line
            assert theta_ex.shape[0] == self.backend.n_line
            assert load_theta.shape[0] == self.backend.n_load
            assert gen_theta.shape[0] == self.backend.n_gen
            assert storage_theta.shape[0] == self.backend.n_storage
            assert np.all(np.isfinite(theta_or))
            assert np.all(np.isfinite(theta_ex))
            assert np.all(np.isfinite(load_theta))
            assert np.all(np.isfinite(gen_theta))
            assert np.all(np.isfinite(storage_theta))
        else:
            with self.assertRaises(NotImplementedError):
                # if the "can_output_theta" flag is set to false, then it means the backend
                # should not implement the get_theta class
                self.backend.get_theta()

    def test_runpf_dc(self):
        self.skip_if_needed()
        conv, *_  = self.backend.runpf(is_dc=True)
<<<<<<< HEAD
        assert conv
=======
        assert conv, f"powerflow diverge with error {_}"
>>>>>>> f1310c55
        true_values_dc = np.array(
            [
                147.83859556,
                71.16140444,
                5.7716542,
                9.64132512,
                -3.2283458,
                1.50735814,
                5.25867488,
                70.01463596,
                55.1518527,
                40.9721069,
                -24.18536404,
                -61.74649065,
                6.7283458,
                7.60735814,
                17.25131674,
                28.36115279,
                16.55182652,
                42.78702069,
                0.0,
                28.36115279,
            ]
        )
        p_or, *_ = self.backend.lines_or_info()
        assert self.compare_vect(p_or, true_values_dc)

    def test_runpf(self):
        self.skip_if_needed()
        true_values_ac = np.array(
            [
                1.56882891e02,
                7.55103818e01,
                5.22755247e00,
                9.42638103e00,
                -3.78532238e00,
                1.61425777e00,
                5.64385098e00,
                7.32375792e01,
                5.61314959e01,
                4.15162150e01,
                -2.32856901e01,
                -6.11582304e01,
                7.35327698e00,
                7.78606702e00,
                1.77479769e01,
                2.80741759e01,
                1.60797576e01,
                4.40873209e01,
                -1.11022302e-14,
                2.80741759e01,
            ]
        )
        conv, *_  = self.backend.runpf(is_dc=False)
<<<<<<< HEAD
=======
        assert conv, f"powerflow diverge with error {_}"
>>>>>>> f1310c55
        assert conv
        p_or, *_ = self.backend.lines_or_info()
        assert self.compare_vect(p_or, true_values_ac)

    def test_voltage_convert_powerlines(self):
        self.skip_if_needed()
        # i have the correct voltages in powerlines if the formula to link mw, mvar, kv and amps is correct
        conv, *_  = self.backend.runpf(is_dc=False)
<<<<<<< HEAD
        assert conv, "powerflow diverge at loading"
=======
        assert conv, f"powerflow diverge at loading with error {_}"
>>>>>>> f1310c55

        p_or, q_or, v_or, a_or = self.backend.lines_or_info()
        a_th = np.sqrt(p_or**2 + q_or**2) * 1e3 / (np.sqrt(3) * v_or)
        assert self.compare_vect(a_th, a_or)

        p_ex, q_ex, v_ex, a_ex = self.backend.lines_ex_info()
        a_th = np.sqrt(p_ex**2 + q_ex**2) * 1e3 / (np.sqrt(3) * v_ex)
        assert self.compare_vect(a_th, a_ex)

    def test_voltages_correct_load_gen(self):
        self.skip_if_needed()
        # i have the right voltages to generators and load, if it's the same as the voltage (correct from the above test)
        # of the powerline connected to it.

        conv, *_  = self.backend.runpf(is_dc=False)
<<<<<<< HEAD
        assert conv, "powerflow diverge at loading"
=======
        assert conv, f"powerflow diverge at loading with error {_}"
>>>>>>> f1310c55
        load_p, load_q, load_v = self.backend.loads_info()
        gen_p, gen__q, gen_v = self.backend.generators_info()
        p_or, q_or, v_or, a_or = self.backend.lines_or_info()
        p_ex, q_ex, v_ex, a_ex = self.backend.lines_ex_info()

        for c_id, sub_id in enumerate(self.backend.load_to_subid):
            l_ids = np.where(self.backend.line_or_to_subid == sub_id)[0]
            if len(l_ids):
                l_id = l_ids[0]
                assert (
                    np.abs(v_or[l_id] - load_v[c_id]) <= self.tol_one
                ), "problem for load {}".format(c_id)
                continue

            l_ids = np.where(self.backend.line_ex_to_subid == sub_id)[0]
            if len(l_ids):
                l_id = l_ids[0]
                assert (
                    np.abs(v_ex[l_id] - load_v[c_id]) <= self.tol_one
                ), "problem for load {}".format(c_id)
                continue
            assert False, "load {} has not been checked".format(c_id)

        for g_id, sub_id in enumerate(self.backend.gen_to_subid):
            l_ids = np.where(self.backend.line_or_to_subid == sub_id)[0]
            if len(l_ids):
                l_id = l_ids[0]
                assert (
                    np.abs(v_or[l_id] - gen_v[g_id]) <= self.tol_one
                ), "problem for generator {}".format(g_id)
                continue

            l_ids = np.where(self.backend.line_ex_to_subid == sub_id)[0]
            if len(l_ids):
                l_id = l_ids[0]
                assert (
                    np.abs(v_ex[l_id] - gen_v[g_id]) <= self.tol_one
                ), "problem for generator {}".format(g_id)
                continue
            assert False, "generator {} has not been checked".format(g_id)

    def test_copy_ac(self, is_dc=False):
        self.skip_if_needed()
        conv, *_ = self.backend.runpf(is_dc=is_dc)
        assert conv, f"powerflow diverge at loading with error {_}"
        l_id = 3

        p_or_orig, *_ = self.backend.lines_or_info()
        backend_cpy = self.backend.copy()

        self.backend._disconnect_line(l_id)
        conv, *_ = self.backend.runpf(is_dc=is_dc)
        assert conv, f"original backend diverged with error {_}"
        conv2 = backend_cpy.runpf(is_dc=is_dc)
        assert conv2, f"copied backend diverged with error {_}"
        p_or_ref, *_ = self.backend.lines_or_info()
        p_or, *_ = backend_cpy.lines_or_info()
        assert self.compare_vect(
            p_or_orig, p_or
        ), "the copied object affects its original 'parent'"
        assert (
            np.abs(p_or_ref[l_id]) <= self.tol_one
        ), "powerline {} has not been disconnected in orig backend".format(l_id)

    def test_copy_dc(self):
        self.skip_if_needed()
        self.test_copy_ac(True)

    def test_copy2(self):
        self.skip_if_needed()
        self.backend._disconnect_line(8)
        conv, *_  = self.backend.runpf(is_dc=False)
        p_or_orig, *_ = self.backend.lines_or_info()

        adn_backend_cpy = self.backend.copy()
        adn_backend_cpy._disconnect_line(11)
        assert not adn_backend_cpy.get_line_status()[8]
        assert not adn_backend_cpy.get_line_status()[11]
        assert not self.backend.get_line_status()[8]
        assert self.backend.get_line_status()[11]

    def test_get_private_line_status(self):
        self.skip_if_needed()
        if hasattr(self.backend, "_get_line_status"):
            assert np.all(self.backend._get_line_status())
        else:
            assert np.all(self.backend.get_line_status())

        self.backend._disconnect_line(3)
        if hasattr(self.backend, "_get_line_status"):
            vect_ = self.backend._get_line_status()
        else:
            vect_ = self.backend.get_line_status()
        assert np.sum(~vect_) == 1
        assert not vect_[3]

    def test_get_line_flow(self):
        self.skip_if_needed()
        self.backend.runpf(is_dc=False)
        true_values_ac = np.array(
            [
                -20.40429168,
                3.85499114,
                4.2191378,
                3.61000624,
                -1.61506292,
                0.75395917,
                1.74717378,
                3.56020295,
                -1.5503504,
                1.17099786,
                4.47311562,
                15.82364194,
                3.56047297,
                2.50341424,
                7.21657539,
                -9.68106571,
                -0.42761118,
                12.47067981,
                -17.16297051,
                5.77869057,
            ]
        )
        p_or_orig, q_or_orig, *_ = self.backend.lines_or_info()
        assert self.compare_vect(q_or_orig, true_values_ac)

        self.backend._disconnect_line(3)
        a = self.backend.runpf(is_dc=False)
        true_values_ac = np.array(
            [
                -20.40028207,
                3.65600775,
                3.77916284,
                0.0,
                -2.10761554,
                1.34025308,
                5.86505081,
                3.58514625,
                -2.28717836,
                0.81979017,
                3.72328838,
                17.09556423,
                3.9548798,
                3.18389804,
                11.24144925,
                -11.09660174,
                -1.70423701,
                13.14347167,
                -14.82917601,
                2.276297,
            ]
        )
        p_or_orig, q_or_orig, *_ = self.backend.lines_or_info()
        assert self.compare_vect(q_or_orig, true_values_ac)

    def test_pf_ac_dc(self):
        self.skip_if_needed()
        true_values_ac = np.array(
            [
                -20.40429168,
                3.85499114,
                4.2191378,
                3.61000624,
                -1.61506292,
                0.75395917,
                1.74717378,
                3.56020295,
                -1.5503504,
                1.17099786,
                4.47311562,
                15.82364194,
                3.56047297,
                2.50341424,
                7.21657539,
                -9.68106571,
                -0.42761118,
                12.47067981,
                -17.16297051,
                5.77869057,
            ]
        )
        conv, *_  = self.backend.runpf(is_dc=True)
<<<<<<< HEAD
        assert conv
        p_or_orig, q_or_orig, *_ = self.backend.lines_or_info()
        assert np.all(q_or_orig == 0.0), "in dc mode all q must be zero"
        conv, *_  = self.backend.runpf(is_dc=False)
        assert conv
=======
        assert conv, f"error {_}"
        p_or_orig, q_or_orig, *_ = self.backend.lines_or_info()
        assert np.all(q_or_orig == 0.0), "in dc mode all q must be zero"
        conv, *_  = self.backend.runpf(is_dc=False)
        assert conv, f"error {_}"
>>>>>>> f1310c55
        p_or_orig, q_or_orig, *_ = self.backend.lines_or_info()
        assert self.compare_vect(q_or_orig, true_values_ac)

    def test_get_thermal_limit(self):
        self.skip_if_needed()
        res = self.backend.get_thermal_limit()
        true_values_ac = np.array(
            [
                42339.01974057,
                42339.01974057,
                27479652.23546777,
                27479652.23546777,
                27479652.23546777,
                27479652.23546777,
                27479652.23546777,
                42339.01974057,
                42339.01974057,
                42339.01974057,
                42339.01974057,
                42339.01974057,
                27479652.23546777,
                27479652.23546777,
                27479652.23546777,
                42339.01974057,
                42339.01974057,
                42339.01974057,
                408269.11892695,
                408269.11892695,
            ],
            dtype=dt_float,
        )
        assert self.compare_vect(res, true_values_ac)

    def test_disconnect_line(self):
        self.skip_if_needed()
        for i in range(self.backend.n_line):
            if i == 18:
                # powerflow diverge if line 1 is removed, unfortunately
                continue
            backend_cpy = self.backend.copy()
            backend_cpy._disconnect_line(i)
            conv, *_  = backend_cpy.runpf()
            assert (
                conv
            ), "Power flow computation does not converge if line {} is removed with error ".format(
                i, _
            )
            flows = backend_cpy.get_line_status()
            assert not flows[i]
            assert np.sum(~flows) == 1

    def test_donothing_action(self):
        self.skip_if_needed()
        conv, *_  = self.backend.runpf()
<<<<<<< HEAD
=======
        assert conv, f"error {_}"
>>>>>>> f1310c55
        init_flow = self.backend.get_line_flow()
        init_lp, *_ = self.backend.loads_info()
        init_gp, *_ = self.backend.generators_info()
        init_ls = self.backend.get_line_status()

        action = self.action_env({})  # update the action
        bk_action = self.bkact_class()
        bk_action += action
        self.backend.apply_action(bk_action)
        after_lp, *_ = self.backend.loads_info()
        after_gp, *_ = self.backend.generators_info()
        after_ls = self.backend.get_line_status()
        assert self.compare_vect(init_lp, after_lp)  # check i didn't modify the loads
        # assert self.compare_vect(init_gp, after_gp)  # check i didn't modify the generators  # TODO here !!! problem with steady state P=C+L
        assert np.all(init_ls == after_ls)  # check i didn't disconnect any powerlines

        conv, *_  = self.backend.runpf()
<<<<<<< HEAD
        assert conv, "Cannot perform a powerflow after doing nothing"
=======
        assert conv, f"Cannot perform a powerflow after doing nothing with error {_}"
>>>>>>> f1310c55
        after_flow = self.backend.get_line_flow()
        assert self.compare_vect(init_flow, after_flow)

    def test_apply_action_active_value(self):
        self.skip_if_needed()
        # test that i can modify only the load / prod active values of the powergrid
        # to do that i modify the productions and load all of a factor 0.5 and compare that the DC flows are
        # also multiply by 2

        # i set up the stuff to have exactly 0 losses
        conv, *_  = self.backend.runpf(is_dc=True)
<<<<<<< HEAD
        assert conv, "powergrid diverge after loading (even in DC)"
=======
        assert conv, f"powergrid diverge after loading (even in DC) with error {_}"
>>>>>>> f1310c55
        init_flow, *_ = self.backend.lines_or_info()
        init_lp, init_l_q, *_ = self.backend.loads_info()
        init_gp, *_ = self.backend.generators_info()
        init_ls = self.backend.get_line_status()
        ratio = 1.0
        new_cp = ratio * init_lp
        new_pp = ratio * init_gp * np.sum(init_lp) / np.sum(init_gp)
        action = self.action_env(
            {"injection": {"load_p": new_cp, "prod_p": new_pp}}
        )  # update the action
        bk_action = self.bkact_class()
        bk_action += action
        self.backend.apply_action(bk_action)
        conv, *_  = self.backend.runpf(is_dc=True)
<<<<<<< HEAD
=======
        assert conv, f"powergrid diverge with error {_}"
>>>>>>> f1310c55
        # now the system has exactly 0 losses (ie sum load = sum gen)

        # i check that if i divide by 2, then everything is divided by 2
        assert conv
        init_flow, *_ = self.backend.lines_or_info()
        init_lp, init_l_q, *_ = self.backend.loads_info()
        init_gp, *_ = self.backend.generators_info()
        init_ls = self.backend.get_line_status()
        ratio = 0.5
        new_cp = ratio * init_lp
        new_pp = ratio * init_gp
        action = self.action_env(
            {"injection": {"load_p": new_cp, "prod_p": new_pp}}
        )  # update the action
        bk_action = self.bkact_class()
        bk_action += action
        self.backend.apply_action(bk_action)
        conv, *_  = self.backend.runpf(is_dc=True)
        assert conv, "Cannot perform a powerflow after doing nothing (dc)"

        after_lp, after_lq, *_ = self.backend.loads_info()
        after_gp, *_ = self.backend.generators_info()
        after_ls = self.backend.get_line_status()
        assert self.compare_vect(new_cp, after_lp)  # check i didn't modify the loads

        with warnings.catch_warnings():
            warnings.filterwarnings("ignore")
            p_subs, q_subs, p_bus, q_bus, v_bus = self.backend.check_kirchoff()

        # i'm in DC mode, i can't check for reactive values...
        assert (
            np.max(np.abs(p_subs)) <= self.tolvect
        ), "problem with active values, at substation (kirchoff for DC)"
        assert (
            np.max(np.abs(p_bus.flatten())) <= self.tolvect
        ), "problem with active values, at a bus (kirchoff for DC)"

        assert self.compare_vect(
            new_pp, after_gp
        )  # check i didn't modify the generators
        assert np.all(init_ls == after_ls)  # check i didn't disconnect any powerlines

        after_flow, *_ = self.backend.lines_or_info()
        assert self.compare_vect(
            ratio * init_flow, after_flow
        )  # probably an error with the DC approx

    def test_apply_action_prod_v(self):
        self.skip_if_needed()
        conv, *_  = self.backend.runpf(is_dc=False)
<<<<<<< HEAD
        assert conv, "powergrid diverge after loading"
=======
        assert conv, f"powergrid diverge after loading with error {_}"
>>>>>>> f1310c55
        prod_p_init, prod_q_init, prod_v_init = self.backend.generators_info()
        ratio = 1.05
        action = self.action_env(
            {"injection": {"prod_v": ratio * prod_v_init}}
        )  # update the action
        bk_action = self.bkact_class()
        bk_action += action
        self.backend.apply_action(bk_action)
        conv, *_  = self.backend.runpf(is_dc=False)
<<<<<<< HEAD
        assert conv, "Cannot perform a powerflow after modifying the powergrid"
=======
        assert conv, f"Cannot perform a powerflow after modifying the powergrid with error {_}"
>>>>>>> f1310c55

        prod_p_after, prod_q_after, prod_v_after = self.backend.generators_info()
        assert self.compare_vect(
            ratio * prod_v_init, prod_v_after
        )  # check i didn't modify the generators

    def test_apply_action_maintenance(self):
        self.skip_if_needed()
        # retrieve some initial data to be sure only a subpart of the _grid is modified
        conv, *_  = self.backend.runpf()
<<<<<<< HEAD
=======
        assert conv, f"powerflow diverge with , error: {_}"
>>>>>>> f1310c55
        init_lp, *_ = self.backend.loads_info()
        init_gp, *_ = self.backend.generators_info()

        # check that maintenance vector is properly taken into account
        maintenance = np.full((self.backend.n_line,), fill_value=False, dtype=dt_bool)
        maintenance[19] = True
        action = self.action_env({"maintenance": maintenance})  # update the action
        bk_action = self.bkact_class()
        bk_action += action

        # apply the action here
        self.backend.apply_action(bk_action)

        # compute a load flow an performs more tests
        conv, *_ = self.backend.runpf()
<<<<<<< HEAD
        assert conv, "Power does not converge if line {} is removed".format(19)
=======
        assert conv, "Power does not converge if line {} is removed with error {}".format(19, _)
>>>>>>> f1310c55

        # performs basic check
        after_lp, *_ = self.backend.loads_info()
        after_gp, *_ = self.backend.generators_info()
        after_ls = self.backend.get_line_status()
        assert self.compare_vect(init_lp, after_lp)  # check i didn't modify the loads
        # assert self.compare_vect(init_gp, after_gp)  # check i didn't modify the generators  # TODO here problem with steady state P=C+L
        assert np.all(
            ~maintenance == after_ls
        )  # check i didn't disconnect any powerlines beside the correct one

        flows = self.backend.get_line_status()
        assert np.sum(~flows) == 1
        assert not flows[19]

    def test_apply_action_hazard(self):
        self.skip_if_needed()
        conv, *_  = self.backend.runpf()
<<<<<<< HEAD
        assert conv, "powerflow did not converge at iteration 0"
=======
        assert conv, f"powerflow did not converge at iteration 0, with error {_}"
>>>>>>> f1310c55
        init_lp, *_ = self.backend.loads_info()
        init_gp, *_ = self.backend.generators_info()

        # check that maintenance vector is properly taken into account
        maintenance = np.full((self.backend.n_line,), fill_value=False, dtype=dt_bool)
        maintenance[17] = True
        action = self.action_env({"hazards": maintenance})  # update the action
        bk_action = self.bkact_class()
        bk_action += action
        # apply the action here
        self.backend.apply_action(bk_action)

        # compute a load flow an performs more tests
        conv, *_  = self.backend.runpf()
<<<<<<< HEAD
        assert conv, "Power does not converge if line {} is removed".format(19)
=======
        assert conv, "Power does not converge if line {} is removed with error {}".format(19, _)
>>>>>>> f1310c55

        # performs basic check
        after_lp, *_ = self.backend.loads_info()
        after_gp, *_ = self.backend.generators_info()
        after_ls = self.backend.get_line_status()
        assert self.compare_vect(init_lp, after_lp)  # check i didn't modify the loads
        # assert self.compare_vect(init_gp, after_gp)  # check i didn't modify the generators  # TODO here problem with steady state P=C+L
        assert np.all(
            maintenance == ~after_ls
        )  # check i didn't disconnect any powerlines beside the correct one

    def test_apply_action_disconnection(self):
        self.skip_if_needed()
        # retrieve some initial data to be sure only a subpart of the _grid is modified
        conv, *_  = self.backend.runpf()
<<<<<<< HEAD
=======
        assert conv, f"powerflow diverge with , error: {_}"
>>>>>>> f1310c55
        init_lp, *_ = self.backend.loads_info()
        init_gp, *_ = self.backend.generators_info()

        # check that maintenance vector is properly taken into account
        maintenance = np.full((self.backend.n_line,), fill_value=False, dtype=dt_bool)
        maintenance[19] = True

        disc = np.full((self.backend.n_line,), fill_value=False, dtype=dt_bool)
        disc[17] = True

        action = self.action_env(
            {"hazards": disc, "maintenance": maintenance}
        )  # update the action
        bk_action = self.bkact_class()
        bk_action += action
        # apply the action here
        self.backend.apply_action(bk_action)

        # compute a load flow an performs more tests
        conv, *_  = self.backend.runpf()
        assert (
            conv
        ), "Powerflow does not converge if lines {} and {} are removed with error {}".format(17, 19, _)

        # performs basic check
        after_lp, *_ = self.backend.loads_info()
        after_gp, *_ = self.backend.generators_info()
        after_ls = self.backend.get_line_status()
        assert self.compare_vect(init_lp, after_lp)  # check i didn't modify the loads
        # assert self.compare_vect(init_gp, after_gp)  # check i didn't modify the generators # TODO here problem with steady state, P=C+L
        assert np.all(
            disc | maintenance == ~after_ls
        )  # check i didn't disconnect any powerlines beside the correct one

        flows = self.backend.get_line_status()
        assert np.sum(~flows) == 2
        assert not flows[19]
        assert not flows[17]


class BaseTestTopoAction(MakeBackend):
    def make_backend(self, detailed_infos_for_cascading_failures=False):
        return PandaPowerBackend(
            detailed_infos_for_cascading_failures=detailed_infos_for_cascading_failures
        )

    def get_path(self):
        return PATH_DATA_TEST

    def get_casefile(self):
        return "test_case14.json"
    
    def setUp(self):
        self.backend = self.make_backend_with_glue_code()
        self.path_matpower = self.get_path()
        self.case_file = self.get_casefile()
        with warnings.catch_warnings():
            warnings.filterwarnings("ignore")
            self.backend.load_grid(self.path_matpower, self.case_file)
        type(self.backend).set_env_name("BaseTestTopoAction")
        type(self.backend).set_no_storage()
        self.backend.assert_grid_correct()
        self.game_rules = RulesChecker()
        as_class = ActionSpace.init_grid(self.backend, extra_name=type(self).__name__)
        self.helper_action = as_class(
            gridobj=self.backend, legal_action=self.game_rules.legal_action
        )
        self.bkact_class = _BackendAction.init_grid(self.backend, extra_name=type(self).__name__)
        super().setUp()

    def tearDown(self):
        super().tearDown()

    def compare_vect(self, pred, true):
        return np.max(np.abs(pred - true)) <= self.tolvect

    def _check_kirchoff(self):
        with warnings.catch_warnings():
            warnings.filterwarnings("ignore")
            p_subs, q_subs, p_bus, q_bus, v_bus = self.backend.check_kirchoff()
            assert (
                np.max(np.abs(p_subs)) <= self.tolvect
            ), "problem with active values, at substation"
            assert (
                np.max(np.abs(p_bus.flatten())) <= self.tolvect
            ), "problem with active values, at a bus"

        if self.backend.shunts_data_available:
            assert (
                np.max(np.abs(q_subs)) <= self.tolvect
            ), "problem with reactive values, at substation"
            assert (
                np.max(np.abs(q_bus.flatten())) <= self.tolvect
            ), "problem with reaactive values, at a bus"

    def test_get_topo_vect_speed(self):
        # retrieve some initial data to be sure only a subpart of the _grid is modified
        self.skip_if_needed()
        conv, *_  = self.backend.runpf()
<<<<<<< HEAD
=======
        assert conv, f"powerflow diverge with , error: {_}"
>>>>>>> f1310c55
        init_amps_flow = self.backend.get_line_flow()

        # check that maintenance vector is properly taken into account
        arr = np.array([1, 1, 1, 2, 2, 2], dtype=dt_int)
        id_ = 1
        action = self.helper_action({"set_bus": {"substations_id": [(id_, arr)]}})
        bk_action = self.bkact_class()
        bk_action += action
        # apply the action here
        self.backend.apply_action(bk_action)
        conv, *_  = self.backend.runpf()
<<<<<<< HEAD
        assert conv
=======
        assert conv, f"powerflow diverge with , error: {_}"
>>>>>>> f1310c55
        after_amps_flow = self.backend.get_line_flow()

        topo_vect = self.backend.get_topo_vect()
        topo_vect_old = np.array(
            [
                1,
                1,
                1,
                1,
                1,
                1,
                2,
                2,
                2,
                1,
                1,
                1,
                1,
                1,
                1,
                1,
                1,
                1,
                1,
                1,
                1,
                1,
                1,
                1,
                1,
                1,
                1,
                1,
                1,
                1,
                1,
                1,
                1,
                1,
                1,
                1,
                1,
                1,
                1,
                1,
                1,
                1,
                1,
                1,
                1,
                1,
                1,
                1,
                1,
                1,
                1,
                1,
                1,
                1,
                1,
                1,
            ],
            dtype=dt_int,
        )
        assert self.compare_vect(topo_vect, topo_vect_old)

    def test_topo_set1sub(self):
        # retrieve some initial data to be sure only a subpart of the _grid is modified
        self.skip_if_needed()
        conv, *_  = self.backend.runpf()
<<<<<<< HEAD
=======
        assert conv, f"powerflow diverge with , error: {_}"
>>>>>>> f1310c55
        init_amps_flow = self.backend.get_line_flow()

        # check that maintenance vector is properly taken into account
        arr = np.array([1, 1, 1, 2, 2, 2], dtype=dt_int)
        id_ = 1
        action = self.helper_action({"set_bus": {"substations_id": [(id_, arr)]}})
        bk_action = self.bkact_class()
        bk_action += action

        # apply the action here
        self.backend.apply_action(bk_action)
        conv, *_  = self.backend.runpf()
<<<<<<< HEAD
        assert conv
=======
        assert conv, f"powerflow diverge with , error: {_}"
>>>>>>> f1310c55
        after_amps_flow = self.backend.get_line_flow()

        topo_vect = self.backend.get_topo_vect()
        assert np.min(topo_vect) == 1, "all buses have been changed"
        assert np.max(topo_vect) == 2, "no buses have been changed"

        # check that the objects have been properly moved
        load_ids = np.where(self.backend.load_to_subid == id_)[0]
        assert np.all(
            topo_vect[self.backend.load_pos_topo_vect[load_ids]]
            == arr[self.backend.load_to_sub_pos[load_ids]]
        )
        lor_ids = np.where(self.backend.line_or_to_subid == id_)[0]
        assert np.all(
            topo_vect[self.backend.line_or_pos_topo_vect[lor_ids]]
            == arr[self.backend.line_or_to_sub_pos[lor_ids]]
        )
        lex_ids = np.where(self.backend.line_ex_to_subid == id_)[0]
        assert np.all(
            topo_vect[self.backend.line_ex_pos_topo_vect[lex_ids]]
            == arr[self.backend.line_ex_to_sub_pos[lex_ids]]
        )
        gen_ids = np.where(self.backend.gen_to_subid == id_)[0]
        assert np.all(
            topo_vect[self.backend.gen_pos_topo_vect[gen_ids]]
            == arr[self.backend.gen_to_sub_pos[gen_ids]]
        )

        after_amps_flow_th = np.array(
            [
                6.38865247e02,
                3.81726828e02,
                1.78001287e04,
                2.70742428e04,
                1.06755055e04,
                4.71160165e03,
                1.52265925e04,
                3.37755751e02,
                3.00535519e02,
                5.01164454e-13,
                7.01900962e01,
                1.73874580e02,
                2.08904697e04,
                2.11757439e04,
                4.93863382e04,
                1.31935835e02,
                6.99779475e01,
                1.85068609e02,
                7.47283039e02,
                1.14125596e03,
            ]
        )

        after_amps_flow_th = np.array(
            [
                596.58386539,
                342.31364678,
                18142.87789987,
                27084.37162086,
                10155.86483194,
                4625.93022957,
                15064.92626615,
                322.59381855,
                273.6977149,
                82.21908229,
                80.91290202,
                206.04740125,
                20480.81970337,
                21126.22533095,
                49275.71520428,
                128.04429617,
                69.00661266,
                188.44754187,
                688.1371226,
                1132.42521887,
            ]
        )
        assert self.compare_vect(after_amps_flow, after_amps_flow_th)
        self._check_kirchoff()

    def test_topo_change1sub(self):
        # check that switching the bus of 3 object is equivalent to set them to bus 2 (as above)
        self.skip_if_needed()
        conv, *_  = self.backend.runpf()
<<<<<<< HEAD
=======
        assert conv, f"powerflow diverge with , error: {_}"
>>>>>>> f1310c55
        init_amps_flow = self.backend.get_line_flow()

        # check that maintenance vector is properly taken into account
        arr = np.array([False, False, False, True, True, True], dtype=dt_bool)
        id_ = 1
        action = self.helper_action({"change_bus": {"substations_id": [(id_, arr)]}})
        bk_action = self.bkact_class()
        bk_action += action
        # apply the action here
        self.backend.apply_action(bk_action)

        # run the powerflow
        conv, *_  = self.backend.runpf()
<<<<<<< HEAD
        assert conv
=======
        assert conv, f"powerflow diverge with , error: {_}"
>>>>>>> f1310c55
        after_amps_flow = self.backend.get_line_flow()

        topo_vect = self.backend.get_topo_vect()
        assert np.min(topo_vect) == 1, "all buses have been changed"
        assert np.max(topo_vect) == 2, "no buses have been changed"

        # check that the objects have been properly moved
        load_ids = np.where(self.backend.load_to_subid == id_)[0]
        assert np.all(
            topo_vect[self.backend.load_pos_topo_vect[load_ids]]
            == 1 + arr[self.backend.load_to_sub_pos[load_ids]]
        )
        lor_ids = np.where(self.backend.line_or_to_subid == id_)[0]
        assert np.all(
            topo_vect[self.backend.line_or_pos_topo_vect[lor_ids]]
            == 1 + arr[self.backend.line_or_to_sub_pos[lor_ids]]
        )
        lex_ids = np.where(self.backend.line_ex_to_subid == id_)[0]
        assert np.all(
            topo_vect[self.backend.line_ex_pos_topo_vect[lex_ids]]
            == 1 + arr[self.backend.line_ex_to_sub_pos[lex_ids]]
        )
        gen_ids = np.where(self.backend.gen_to_subid == id_)[0]
        assert np.all(
            topo_vect[self.backend.gen_pos_topo_vect[gen_ids]]
            == 1 + arr[self.backend.gen_to_sub_pos[gen_ids]]
        )

        after_amps_flow_th = np.array(
            [
                596.58386539,
                342.31364678,
                18142.87789987,
                27084.37162086,
                10155.86483194,
                4625.93022957,
                15064.92626615,
                322.59381855,
                273.6977149,
                82.21908229,
                80.91290202,
                206.04740125,
                20480.81970337,
                21126.22533095,
                49275.71520428,
                128.04429617,
                69.00661266,
                188.44754187,
                688.1371226,
                1132.42521887,
            ]
        )
        assert self.compare_vect(after_amps_flow, after_amps_flow_th)
        self._check_kirchoff()

    def test_topo_change_1sub_twice(self):
        # check that switching the bus of 3 object is equivalent to set them to bus 2 (as above)
        # and that setting it again is equivalent to doing nothing
        self.skip_if_needed()
        conv, *_  = self.backend.runpf()
<<<<<<< HEAD
=======
        assert conv, f"powerflow diverge with , error: {_}"
>>>>>>> f1310c55
        init_amps_flow = copy.deepcopy(self.backend.get_line_flow())

        # check that maintenance vector is properly taken into account
        arr = np.array([False, False, False, True, True, True], dtype=dt_bool)
        id_ = 1
        action = self.helper_action({"change_bus": {"substations_id": [(id_, arr)]}})
        bk_action = self.bkact_class()
        bk_action += action

        # apply the action here
        self.backend.apply_action(bk_action)
        conv, *_  = self.backend.runpf()
        bk_action.reset()
        assert conv, f"powerflow diverge with , error: {_}"
        after_amps_flow = self.backend.get_line_flow()

        topo_vect = self.backend.get_topo_vect()
        assert np.min(topo_vect) == 1, "all buses have been changed"
        assert np.max(topo_vect) == 2, "no buses have been changed"

        # check that the objects have been properly moved
        load_ids = np.where(self.backend.load_to_subid == id_)[0]
        assert np.all(
            topo_vect[self.backend.load_pos_topo_vect[load_ids]]
            == 1 + arr[self.backend.load_to_sub_pos[load_ids]]
        )
        lor_ids = np.where(self.backend.line_or_to_subid == id_)[0]
        assert np.all(
            topo_vect[self.backend.line_or_pos_topo_vect[lor_ids]]
            == 1 + arr[self.backend.line_or_to_sub_pos[lor_ids]]
        )
        lex_ids = np.where(self.backend.line_ex_to_subid == id_)[0]
        assert np.all(
            topo_vect[self.backend.line_ex_pos_topo_vect[lex_ids]]
            == 1 + arr[self.backend.line_ex_to_sub_pos[lex_ids]]
        )
        gen_ids = np.where(self.backend.gen_to_subid == id_)[0]
        assert np.all(
            topo_vect[self.backend.gen_pos_topo_vect[gen_ids]]
            == 1 + arr[self.backend.gen_to_sub_pos[gen_ids]]
        )

        after_amps_flow_th = np.array(
            [
                596.58386539,
                342.31364678,
                18142.87789987,
                27084.37162086,
                10155.86483194,
                4625.93022957,
                15064.92626615,
                322.59381855,
                273.6977149,
                82.21908229,
                80.91290202,
                206.04740125,
                20480.81970337,
                21126.22533095,
                49275.71520428,
                128.04429617,
                69.00661266,
                188.44754187,
                688.1371226,
                1132.42521887,
            ]
        )
        assert self.compare_vect(after_amps_flow, after_amps_flow_th)
        self._check_kirchoff()

        action = self.helper_action({"change_bus": {"substations_id": [(id_, arr)]}})
        bk_action += action

        # apply the action here
        self.backend.apply_action(bk_action)
        conv, *_  = self.backend.runpf()
<<<<<<< HEAD
        assert conv
=======
        assert conv, f"powerflow diverge with error: {_}"
>>>>>>> f1310c55

        after_amps_flow = self.backend.get_line_flow()
        assert self.compare_vect(after_amps_flow, init_amps_flow)
        topo_vect = self.backend.get_topo_vect()
        assert np.min(topo_vect) == 1
        assert np.max(topo_vect) == 1
        self._check_kirchoff()

    def test_topo_change_2sub(self):
        # check that maintenance vector is properly taken into account
        self.skip_if_needed()
        arr1 = np.array([False, False, False, True, True, True], dtype=dt_bool)
        arr2 = np.array([1, 1, 2, 2], dtype=dt_int)
        id_1 = 1
        id_2 = 12
        action = self.helper_action(
            {
                "change_bus": {"substations_id": [(id_1, arr1)]},
                "set_bus": {"substations_id": [(id_2, arr2)]},
            }
        )
        bk_action = self.bkact_class()
        bk_action += action

        # apply the action here
        self.backend.apply_action(bk_action)
        conv, *_  = self.backend.runpf()
<<<<<<< HEAD
        assert conv, "powerflow diverge it should not"
=======
        assert conv, f"powerflow diverge it should not, error: {_}"
>>>>>>> f1310c55

        # check the _grid is correct
        topo_vect = self.backend.get_topo_vect()
        assert np.min(topo_vect) == 1, "all buses have been changed"
        assert np.max(topo_vect) == 2, "no buses have been changed"

        # check that the objects have been properly moved
        load_ids = np.where(self.backend.load_to_subid == id_1)[0]
        assert np.all(
            topo_vect[self.backend.load_pos_topo_vect[load_ids]]
            == 1 + arr1[self.backend.load_to_sub_pos[load_ids]]
        )
        lor_ids = np.where(self.backend.line_or_to_subid == id_1)[0]
        assert np.all(
            topo_vect[self.backend.line_or_pos_topo_vect[lor_ids]]
            == 1 + arr1[self.backend.line_or_to_sub_pos[lor_ids]]
        )
        lex_ids = np.where(self.backend.line_ex_to_subid == id_1)[0]
        assert np.all(
            topo_vect[self.backend.line_ex_pos_topo_vect[lex_ids]]
            == 1 + arr1[self.backend.line_ex_to_sub_pos[lex_ids]]
        )
        gen_ids = np.where(self.backend.gen_to_subid == id_1)[0]
        assert np.all(
            topo_vect[self.backend.gen_pos_topo_vect[gen_ids]]
            == 1 + arr1[self.backend.gen_to_sub_pos[gen_ids]]
        )

        load_ids = np.where(self.backend.load_to_subid == id_2)[0]
        # TODO check the topology symmetry
        assert np.all(
            topo_vect[self.backend.load_pos_topo_vect[load_ids]]
            == arr2[self.backend.load_to_sub_pos[load_ids]]
        )
        lor_ids = np.where(self.backend.line_or_to_subid == id_2)[0]
        assert np.all(
            topo_vect[self.backend.line_or_pos_topo_vect[lor_ids]]
            == arr2[self.backend.line_or_to_sub_pos[lor_ids]]
        )
        lex_ids = np.where(self.backend.line_ex_to_subid == id_2)[0]
        assert np.all(
            topo_vect[self.backend.line_ex_pos_topo_vect[lex_ids]]
            == arr2[self.backend.line_ex_to_sub_pos[lex_ids]]
        )
        gen_ids = np.where(self.backend.gen_to_subid == id_2)[0]
        assert np.all(
            topo_vect[self.backend.gen_pos_topo_vect[gen_ids]]
            == arr2[self.backend.gen_to_sub_pos[gen_ids]]
        )

        after_amps_flow = self.backend.get_line_flow()
        after_amps_flow_th = np.array(
            [
                596.97014348,
                342.10559579,
                16615.11815357,
                31328.50690716,
                11832.77202397,
                11043.10650167,
                11043.10650167,
                322.79533908,
                273.86501458,
                82.34066647,
                80.89289074,
                208.42396413,
                22178.16766548,
                27690.51322075,
                38684.31540646,
                129.44842477,
                70.02629553,
                185.67687123,
                706.77680037,
                1155.45754617,
            ]
        )
        assert self.compare_vect(after_amps_flow, after_amps_flow_th)
        self._check_kirchoff()

    def _aux_test_back_orig(self, act_set, prod_p, load_p, p_or, sh_q):
        """function used for test_get_action_to_set"""
        bk_act = self.backend.my_bk_act_class()
        bk_act += act_set
        self.backend.apply_action(bk_act)
        self._aux_aux_check_if_matches(prod_p, load_p, p_or, sh_q)

    def _aux_aux_check_if_matches(self, prod_p, load_p, p_or, sh_q):
        self.backend.runpf()
        prod_p3, prod_q3, prod_v3 = self.backend.generators_info()
        load_p3, load_q3, load_v3 = self.backend.loads_info()
        p_or3, *_ = self.backend.lines_or_info()
        if self.backend.shunts_data_available:
            _, sh_q3, *_ = self.backend.shunt_info()
        assert np.all(
            np.abs(prod_p3 - prod_p) <= self.tol_one
        ), "wrong generators value"
        assert np.all(np.abs(load_p3 - load_p) <= self.tol_one), "wrong load value"
        assert np.all(
            np.abs(p_or3 - p_or) <= self.tol_one
        ), "wrong value for active flow origin"
        assert np.all(
            np.abs(p_or3 - p_or) <= self.tol_one
        ), "wrong value for active flow origin"
        if self.backend.shunts_data_available:
            assert np.all(
                np.abs(sh_q3 - sh_q) <= self.tol_one
            ), "wrong value for shunt readtive"

    def test_get_action_to_set(self):
        """this tests the "get_action_to_set" method"""
        self.skip_if_needed()
        self.backend.runpf()
        self.backend.assert_grid_correct_after_powerflow()

        self.backend.runpf()
        act = self.backend.get_action_to_set()

        prod_p, prod_q, prod_v = self.backend.generators_info()
        load_p, load_q, load_v = self.backend.loads_info()
        p_or, *_ = self.backend.lines_or_info()

        if self.backend.shunts_data_available:
            _, sh_q, *_ = self.backend.shunt_info()
        else:
            sh_q = None

        # modify its state for injection
        act2 = copy.deepcopy(act)
        act2._dict_inj["prod_p"] *= 1.5
        act2._dict_inj["load_p"] *= 1.5
        bk_act2 = self.backend.my_bk_act_class()
        bk_act2 += act2
        self.backend.apply_action(bk_act2)
        self.backend.runpf()
        prod_p2, prod_q2, prod_v2 = self.backend.generators_info()
        load_p2, load_q2, load_v2 = self.backend.loads_info()
        p_or2, *_ = self.backend.lines_or_info()
        assert np.any(np.abs(prod_p2 - prod_p) >= self.tol_one)
        assert np.any(np.abs(load_p2 - load_p) >= self.tol_one)
        assert np.any(np.abs(p_or2 - p_or) >= self.tol_one)
        # check i can put it back to orig state
        try:
            self._aux_test_back_orig(act, prod_p, load_p, p_or, sh_q)
        except AssertionError as exc_:
            raise AssertionError("Error for injection: {}".format(exc_))

        # disconnect a powerline
        act2 = copy.deepcopy(act)
        l_id = 0
        act2._set_line_status[l_id] = -1
        act2._set_topo_vect[act2.line_or_pos_topo_vect[l_id]] = -1
        act2._set_topo_vect[act2.line_ex_pos_topo_vect[l_id]] = -1
        bk_act2 = self.backend.my_bk_act_class()
        bk_act2 += act2
        self.backend.apply_action(bk_act2)
        self.backend.runpf()
        p_or2, *_ = self.backend.lines_or_info()
        assert np.abs(p_or2[l_id]) <= self.tol_one, "line has not been disconnected"
        assert np.any(np.abs(p_or2 - p_or) >= self.tol_one)
        # check i can put it back to orig state
        try:
            self._aux_test_back_orig(act, prod_p, load_p, p_or, sh_q)
        except AssertionError as exc_:
            raise AssertionError("Error for line_status: {}".format(exc_))

        # change topology
        act2 = copy.deepcopy(act)
        act2._set_topo_vect[6:9] = 2
        act2._set_topo_vect[6:9] = 2
        bk_act2 = self.backend.my_bk_act_class()
        bk_act2 += act2
        self.backend.apply_action(bk_act2)
        self.backend.runpf()
        p_or2, *_ = self.backend.lines_or_info()
        assert np.any(np.abs(p_or2 - p_or) >= self.tol_one)
        # check i can put it back to orig state
        try:
            self._aux_test_back_orig(act, prod_p, load_p, p_or, sh_q)
        except AssertionError as exc_:
            raise AssertionError("Error for topo: {}".format(exc_))

        # change shunt
        if self.backend.shunts_data_available:
            act2 = copy.deepcopy(act)
            act2.shunt_q[:] = -25.0
            bk_act2 = self.backend.my_bk_act_class()
            bk_act2 += act2
            self.backend.apply_action(bk_act2)
            self.backend.runpf()
            prod_p2, prod_q2, prod_v2 = self.backend.generators_info()
            _, sh_q2, *_ = self.backend.shunt_info()
            p_or2, *_ = self.backend.lines_or_info()
            assert np.any(np.abs(prod_p2 - prod_p) >= self.tol_one)
            assert np.any(np.abs(p_or2 - p_or) >= self.tol_one)
            assert np.any(np.abs(sh_q2 - sh_q) >= self.tol_one)
            # check i can put it back to orig state
            try:
                self._aux_test_back_orig(act, prod_p, load_p, p_or, sh_q)
            except AssertionError as exc_:
                raise AssertionError("Error for shunt: {}".format(exc_))

    def test_get_action_to_set_storage(self):
        with warnings.catch_warnings():
            warnings.filterwarnings("ignore")
            env = grid2op.make(
                "educ_case14_storage",
                test=True,
                backend=self.make_backend_with_glue_code(),
                _add_to_name=type(self).__name__
            )
            env2 = grid2op.make(
                "educ_case14_storage",
                test=True,
                backend=self.make_backend_with_glue_code(),
                _add_to_name=type(self).__name__
            )
        obs, *_ = env.step(env.action_space({"set_storage": [-1.0, 1.0]}))
        act = env.backend.get_action_to_set()

        bk_act2 = env2.backend.my_bk_act_class()
        bk_act2 += act
        env2.backend.apply_action(bk_act2)
        env2.backend.runpf()
        assert np.all(env2.backend.storages_info()[0] == env.backend.storages_info()[0])

    def _aux_test_back_orig_2(self, obs, prod_p, load_p, p_or, sh_q):
        self.backend.update_from_obs(obs)
        self._aux_aux_check_if_matches(prod_p, load_p, p_or, sh_q)

    def test_update_from_obs(self):
        """this tests the "update_from_obs" method"""
        self.skip_if_needed()

        with warnings.catch_warnings():
            warnings.filterwarnings("ignore")
            env = grid2op.make(
                "rte_case14_realistic",
                test=True,
                backend=self.make_backend_with_glue_code(),
                _add_to_name=type(self).__name__
            )

        self.backend.close()
        self.backend = env.backend
        act = self.backend.get_action_to_set()
        obs = env.reset()

        # store the initial value that should be there when i reapply the "update_from_obs"
        prod_p, prod_q, prod_v = self.backend.generators_info()
        load_p, load_q, load_v = self.backend.loads_info()
        p_or, *_ = self.backend.lines_or_info()
        if self.backend.shunts_data_available:
            _, sh_q, *_ = self.backend.shunt_info()
        else:
            sh_q = None

        # modify its state for injection
        act2 = copy.deepcopy(act)
        act2._dict_inj["prod_p"] *= 1.5
        act2._dict_inj["load_p"] *= 1.5
        bk_act2 = self.backend.my_bk_act_class()
        bk_act2 += act2
        self.backend.apply_action(bk_act2)
        self.backend.runpf()
        prod_p2, prod_q2, prod_v2 = self.backend.generators_info()
        load_p2, load_q2, load_v2 = self.backend.loads_info()
        p_or2, *_ = self.backend.lines_or_info()
        assert np.any(np.abs(prod_p2 - prod_p) >= self.tol_one)
        assert np.any(np.abs(load_p2 - load_p) >= self.tol_one)
        assert np.any(np.abs(p_or2 - p_or) >= self.tol_one)
        # check i can put it back to orig state
        try:
            self._aux_test_back_orig_2(obs, prod_p, load_p, p_or, sh_q)
        except AssertionError as exc_:
            raise AssertionError("Error for injection: {}".format(exc_))

        # disconnect a powerline
        act2 = copy.deepcopy(act)
        l_id = 0
        act2._set_line_status[l_id] = -1
        act2._set_topo_vect[act2.line_or_pos_topo_vect[l_id]] = -1
        act2._set_topo_vect[act2.line_ex_pos_topo_vect[l_id]] = -1
        bk_act2 = self.backend.my_bk_act_class()
        bk_act2 += act2
        self.backend.apply_action(bk_act2)
        self.backend.runpf()
        p_or2, *_ = self.backend.lines_or_info()
        assert np.abs(p_or2[l_id]) <= self.tol_one, "line has not been disconnected"
        assert np.any(np.abs(p_or2 - p_or) >= self.tol_one)
        # check i can put it back to orig state
        try:
            self._aux_test_back_orig_2(obs, prod_p, load_p, p_or, sh_q)
        except AssertionError as exc_:
            raise AssertionError("Error for line_status: {}".format(exc_))

        # change topology
        act2 = copy.deepcopy(act)
        act2._set_topo_vect[6:9] = 2
        act2._set_topo_vect[6:9] = 2
        bk_act2 = self.backend.my_bk_act_class()
        bk_act2 += act2
        self.backend.apply_action(bk_act2)
        self.backend.runpf()
        p_or2, *_ = self.backend.lines_or_info()
        assert np.any(np.abs(p_or2 - p_or) >= self.tol_one)
        # check i can put it back to orig state
        try:
            self._aux_test_back_orig_2(obs, prod_p, load_p, p_or, sh_q)
        except AssertionError as exc_:
            raise AssertionError("Error for topo: {}".format(exc_))

        # change shunt
        if self.backend.shunts_data_available:
            act2 = copy.deepcopy(act)
            act2.shunt_q[:] = -25.0
            bk_act2 = self.backend.my_bk_act_class()
            bk_act2 += act2
            self.backend.apply_action(bk_act2)
            self.backend.runpf()
            prod_p2, prod_q2, prod_v2 = self.backend.generators_info()
            _, sh_q2, *_ = self.backend.shunt_info()
            p_or2, *_ = self.backend.lines_or_info()
            assert np.any(np.abs(prod_p2 - prod_p) >= self.tol_one)
            assert np.any(np.abs(p_or2 - p_or) >= self.tol_one)
            assert np.any(np.abs(sh_q2 - sh_q) >= self.tol_one)
            # check i can put it back to orig state
            try:
                self._aux_test_back_orig_2(obs, prod_p, load_p, p_or, sh_q)
            except AssertionError as exc_:
                raise AssertionError("Error for shunt: {}".format(exc_))


class BaseTestEnvPerformsCorrectCascadingFailures(MakeBackend):
    """
    Test the "next_grid_state" method of the back-end
    """

    def get_casefile(self):
        return "test_case14.json"

    def get_path(self):
        return PATH_DATA_TEST

    def setUp(self):
        self.backend = self.make_backend_with_glue_code(detailed_infos_for_cascading_failures=True)
        self.path_matpower = self.get_path()
        self.case_file = self.get_casefile()
        with warnings.catch_warnings():
            warnings.filterwarnings("ignore")
            self.backend.load_grid(self.path_matpower, self.case_file)
        type(self.backend).set_env_name("TestEnvPerformsCorrectCascadingFailures_env")
        type(self.backend).set_no_storage()
        self.backend.assert_grid_correct()
        self.game_rules = RulesChecker()
        self.action_env = ActionSpace(
            gridobj=self.backend, legal_action=self.game_rules.legal_action
        )

        self.lines_flows_init = np.array(
            [
                638.28966637,
                305.05042301,
                17658.9674809,
                26534.04334098,
                10869.23856329,
                4686.71726729,
                15612.65903298,
                300.07915572,
                229.8060832,
                169.97292682,
                100.40192958,
                265.47505664,
                21193.86923911,
                21216.44452327,
                49701.1565287,
                124.79684388,
                67.59759985,
                192.19424706,
                666.76961936,
                1113.52773632,
            ]
        )
        # _parameters for the environment
        self.env_params = Parameters()

        # used for init an env too
        self.chronics_handler = ChronicsHandler()
        self.id_first_line_disco = 8  # due to hard overflow
        self.id_2nd_line_disco = 11  # due to soft overflow
        super().setUp()

    def tearDown(self):
        super().tearDown()

    def next_grid_state_no_overflow(self):
        # first i test that, when there is no overflow, i dont do a cascading failure

        with warnings.catch_warnings():
            warnings.filterwarnings("ignore")
            env = Environment(
                init_grid_path=os.path.join(self.path_matpower, self.case_file),
                backend=self.backend,
                init_env_path=os.path.join(self.path_matpower, self.case_file),
                chronics_handler=self.chronics_handler,
                parameters=self.env_params,
                name="test_pp_env1" + type(self).__name__,
                
            )

        disco, infos, conv_ = self.backend.next_grid_state(env, is_dc=False)
        assert conv_ is None
        assert not infos

    def test_next_grid_state_1overflow(self):
        # second i test that, when is one line on hard overflow it is disconnected
        self.skip_if_needed()
        case_file = self.case_file
        env_params = copy.deepcopy(self.env_params)
        env_params.HARD_OVERFLOW_THRESHOLD = 1.5
        with warnings.catch_warnings():
            warnings.filterwarnings("ignore")
            env = Environment(
                init_grid_path=os.path.join(self.path_matpower, case_file),
                init_env_path=os.path.join(self.path_matpower, case_file),
                backend=self.backend,
                chronics_handler=self.chronics_handler,
                parameters=env_params,
                name="test_pp_env2" + type(self).__name__,
            )
        with warnings.catch_warnings():
            warnings.filterwarnings("ignore")
            self.backend.load_grid(self.path_matpower, case_file)
        type(self.backend).set_no_storage()
        self.backend.assert_grid_correct()

        thermal_limit = 10 * self.lines_flows_init
        thermal_limit[self.id_first_line_disco] = (
            self.lines_flows_init[self.id_first_line_disco] / 2
        )
        self.backend.set_thermal_limit(thermal_limit)

        disco, infos, conv_ = self.backend.next_grid_state(env, is_dc=False)
        assert conv_ is None
        assert len(infos) == 1  # check that i have only one overflow
        assert np.sum(disco >= 0) == 1

    def test_next_grid_state_1overflow_envNoCF(self):
        # third i test that, if a line is on hard overflow, but i'm on a "no cascading failure" mode,
        # i don't simulate a cascading failure
        self.skip_if_needed()
        self.env_params.NO_OVERFLOW_DISCONNECTION = True
        case_file = self.case_file
        env_params = copy.deepcopy(self.env_params)
        env_params.HARD_OVERFLOW_THRESHOLD = 1.5
        with warnings.catch_warnings():
            warnings.filterwarnings("ignore")
            env = Environment(
                init_grid_path=os.path.join(self.path_matpower, case_file),
                backend=self.backend,
                init_env_path=os.path.join(self.path_matpower, case_file),
                chronics_handler=self.chronics_handler,
                parameters=self.env_params,
                name="test_pp_env3" + type(self).__name__,
            )
        with warnings.catch_warnings():
            warnings.filterwarnings("ignore")
            self.backend.load_grid(self.path_matpower, case_file)
        type(self.backend).set_no_storage()
        self.backend.assert_grid_correct()
        conv, *_ = self.backend.runpf()
<<<<<<< HEAD
        assert conv, "powerflow should converge at loading"
=======
        assert conv, f"powerflow should converge at loading, error: {_}"
>>>>>>> f1310c55
        lines_flows_init = self.backend.get_line_flow()
        thermal_limit = 10 * lines_flows_init
        thermal_limit[self.id_first_line_disco] = (
            lines_flows_init[self.id_first_line_disco] / 2
        )
        self.backend.set_thermal_limit(thermal_limit)

        disco, infos, conv_ = self.backend.next_grid_state(env, is_dc=False)
        assert conv_ is None
        assert not infos  # check that don't simulate a cascading failure
        assert np.sum(disco >= 0) == 0

    def test_set_thermal_limit(self):
        thermal_limit = np.arange(self.backend.n_line)
        self.backend.set_thermal_limit(thermal_limit)
        assert np.all(self.backend.thermal_limit_a == thermal_limit)

    def test_nb_timestep_overflow_disc0(self):
        # on this _grid, first line with id 5 is overheated,
        # it is disconnected
        # then powerline 16 have a relative flow of 1.5916318201096937
        # in this scenario i don't have a second line disconnection.
        self.skip_if_needed()
        case_file = self.case_file
        env_params = copy.deepcopy(self.env_params)
        env_params.HARD_OVERFLOW_THRESHOLD = 1.5
        env_params.NB_TIMESTEP_OVERFLOW_ALLOWED = 0
        with warnings.catch_warnings():
            warnings.filterwarnings("ignore")
            env = Environment(
                init_grid_path=os.path.join(self.path_matpower, case_file),
                backend=self.backend,
                init_env_path=os.path.join(self.path_matpower, case_file),
                chronics_handler=self.chronics_handler,
                parameters=env_params,
                name="test_pp_env4" + type(self).__name__,
            )
        with warnings.catch_warnings():
            warnings.filterwarnings("ignore")
            self.backend.load_grid(self.path_matpower, case_file)
        type(self.backend).set_no_storage()
        self.backend.assert_grid_correct()
        conv, *_ = self.backend.runpf()
<<<<<<< HEAD
        assert conv, "powerflow should converge at loading"
=======
        assert conv, f"powerflow should converge at loading, error: {_}"
>>>>>>> f1310c55
        lines_flows_init = self.backend.get_line_flow()

        thermal_limit = 10 * lines_flows_init
        thermal_limit[self.id_first_line_disco] = (
            lines_flows_init[self.id_first_line_disco] / 2
        )
        thermal_limit[self.id_2nd_line_disco] = 400
        self.backend.set_thermal_limit(thermal_limit)

        disco, infos, conv_ = self.backend.next_grid_state(env, is_dc=False)
        assert conv_ is None
        assert len(infos) == 2  # check that there is a cascading failure of length 2
        assert disco[self.id_first_line_disco] >= 0
        assert disco[self.id_2nd_line_disco] >= 0
        assert np.sum(disco >= 0) == 2

    def test_nb_timestep_overflow_nodisc(self):
        # on this _grid, first line with id 18 is overheated,
        # it is disconnected
        # then powerline 16 have a relative flow of 1.5916318201096937

        # in this scenario i don't have a second line disconnection because
        # the overflow is a soft overflow and  the powerline is presumably overflow since 0
        # timestep
        self.skip_if_needed()
        case_file = self.case_file
        env_params = copy.deepcopy(self.env_params)
        env_params.HARD_OVERFLOW_THRESHOLD = 1.5
        with warnings.catch_warnings():
            warnings.filterwarnings("ignore")
            env = Environment(
                init_grid_path=os.path.join(self.path_matpower, case_file),
                backend=self.backend,
                chronics_handler=self.chronics_handler,
                init_env_path=os.path.join(self.path_matpower, case_file),
                parameters=env_params,
                name="test_pp_env5" + type(self).__name__,
            )
        with warnings.catch_warnings():
            warnings.filterwarnings("ignore")
            self.backend.load_grid(self.path_matpower, case_file)
        type(self.backend).set_no_storage()
        self.backend.assert_grid_correct()

        env._timestep_overflow[self.id_2nd_line_disco] = 0
        thermal_limit = 10 * self.lines_flows_init
        thermal_limit[self.id_first_line_disco] = (
            self.lines_flows_init[self.id_first_line_disco] / 2
        )
        thermal_limit[self.id_2nd_line_disco] = 400
        self.backend.set_thermal_limit(thermal_limit)

        disco, infos, conv_ = self.backend.next_grid_state(env, is_dc=False)
        assert conv_ is None
        assert len(infos) == 1  # check that don't simulate a cascading failure
        assert disco[self.id_first_line_disco] >= 0
        assert np.sum(disco >= 0) == 1

    def test_nb_timestep_overflow_nodisc_2(self):
        # on this _grid, first line with id 18 is overheated,
        # it is disconnected
        # then powerline 16 have a relative flow of 1.5916318201096937

        # in this scenario i don't have a second line disconnection because
        # the overflow is a soft overflow and  the powerline is presumably overflow since only 1
        # timestep
        self.skip_if_needed()
        case_file = self.case_file
        env_params = copy.deepcopy(self.env_params)
        env_params.HARD_OVERFLOW_THRESHOLD = 1.5
        with warnings.catch_warnings():
            warnings.filterwarnings("ignore")
            env = Environment(
                init_grid_path=os.path.join(self.path_matpower, case_file),
                backend=self.backend,
                chronics_handler=self.chronics_handler,
                init_env_path=os.path.join(self.path_matpower, case_file),
                parameters=env_params,
                name="test_pp_env6" + type(self).__name__,
            )
        with warnings.catch_warnings():
            warnings.filterwarnings("ignore")
            self.backend.load_grid(self.path_matpower, case_file)
        type(self.backend).set_no_storage()
        self.backend.assert_grid_correct()

        env._timestep_overflow[self.id_2nd_line_disco] = 1

        thermal_limit = 10 * self.lines_flows_init
        thermal_limit[self.id_first_line_disco] = (
            self.lines_flows_init[self.id_first_line_disco] / 2
        )
        thermal_limit[self.id_2nd_line_disco] = 400
        self.backend.set_thermal_limit(thermal_limit)

        disco, infos, conv_ = self.backend.next_grid_state(env, is_dc=False)
        assert conv_ is None
        assert len(infos) == 1  # check that don't simulate a cascading failure
        assert disco[self.id_first_line_disco] >= 0
        assert np.sum(disco >= 0) == 1

    def test_nb_timestep_overflow_disc2(self):
        # on this _grid, first line with id 18 is overheated,
        # it is disconnected
        # then powerline 16 have a relative flow of 1.5916318201096937

        # in this scenario I have a second disconnection, because the powerline is allowed to be on overflow for 2
        # timestep and is still on overflow here.
        self.skip_if_needed()
        case_file = self.case_file
        env_params = copy.deepcopy(self.env_params)
        env_params.HARD_OVERFLOW_THRESHOLD = 1.5
        env_params.NB_TIMESTEP_OVERFLOW_ALLOWED = 2
        with warnings.catch_warnings():
            warnings.filterwarnings("ignore")
            env = Environment(
                init_grid_path=os.path.join(self.path_matpower, case_file),
                backend=self.backend,
                chronics_handler=self.chronics_handler,
                init_env_path=os.path.join(self.path_matpower, case_file),
                parameters=env_params,
                name="test_pp_env7" + type(self).__name__,
            )
        with warnings.catch_warnings():
            warnings.filterwarnings("ignore")
            self.backend.load_grid(self.path_matpower, case_file)
        type(self.backend).set_no_storage()
        self.backend.assert_grid_correct()

        env._timestep_overflow[self.id_2nd_line_disco] = 2

        thermal_limit = 10 * self.lines_flows_init
        thermal_limit[self.id_first_line_disco] = (
            self.lines_flows_init[self.id_first_line_disco] / 2
        )
        thermal_limit[self.id_2nd_line_disco] = 400
        self.backend.set_thermal_limit(thermal_limit)

        disco, infos, conv_ = self.backend.next_grid_state(env, is_dc=False)
        assert conv_ is None
        assert len(infos) == 2  # check that there is a cascading failure of length 2
        assert disco[self.id_first_line_disco] >= 0
        assert disco[self.id_2nd_line_disco] >= 0
        assert np.sum(disco >= 0) == 2
        for i, grid_tmp in enumerate(infos):
            assert not grid_tmp.get_line_status()[self.id_first_line_disco]
            if i == 1:
                assert not grid_tmp.get_line_status()[self.id_2nd_line_disco]


class BaseTestChangeBusAffectRightBus(MakeBackend):
    def test_set_bus(self):
        self.skip_if_needed()
        # print("test_set_bus")
        backend = self.make_backend_with_glue_code()
        with warnings.catch_warnings():
            warnings.filterwarnings("ignore")
            env = grid2op.make("rte_case14_realistic", test=True, backend=backend,
                               _add_to_name=type(self).__name__)
        env.reset()
        action = env.action_space({"set_bus": {"lines_or_id": [(17, 2)]}})
        obs, reward, done, info = env.step(action)
        assert np.all(np.isfinite(obs.v_or))
        assert np.sum(env.backend.get_topo_vect() == 2) == 1
        assert np.all(np.isfinite(obs.to_vect()))

    def test_change_bus(self):
        self.skip_if_needed()
        # print("test_change_bus")
        backend = self.make_backend_with_glue_code()
        with warnings.catch_warnings():
            warnings.filterwarnings("ignore")
            env = grid2op.make("rte_case14_realistic", test=True, backend=backend,
                       _add_to_name=type(self).__name__)
        env.reset()
        action = env.action_space({"change_bus": {"lines_or_id": [17]}})
        obs, reward, done, info = env.step(action)
        assert np.all(np.isfinite(obs.v_or))
        assert np.sum(env.backend.get_topo_vect() == 2) == 1

    def test_change_bustwice(self):
        self.skip_if_needed()
        # print("test_change_bustwice")
        backend = self.make_backend_with_glue_code()
        with warnings.catch_warnings():
            warnings.filterwarnings("ignore")
            env = grid2op.make("rte_case14_realistic", test=True, backend=backend,
                       _add_to_name=type(self).__name__)
        env.reset()
        action = env.action_space({"change_bus": {"lines_or_id": [17]}})
        obs, reward, done, info = env.step(action)
        assert not done
        assert np.all(np.isfinite(obs.v_or))
        assert np.sum(env.backend.get_topo_vect() == 2) == 1

        action = env.action_space({"change_bus": {"lines_or_id": [17]}})
        obs, reward, done, info = env.step(action)
        assert not done
        assert np.all(np.isfinite(obs.v_or))
        assert np.sum(env.backend.get_topo_vect() == 2) == 0

    def test_isolate_load(self):
        self.skip_if_needed()
        # print("test_isolate_load")
        backend = self.make_backend_with_glue_code()
        with warnings.catch_warnings():
            warnings.filterwarnings("ignore")
            env = grid2op.make("rte_case14_realistic", test=True, backend=backend,
                       _add_to_name=type(self).__name__)
        act = env.action_space({"set_bus": {"loads_id": [(0, 2)]}})
        obs, reward, done, info = env.step(act)
        assert done, "an isolated load has not lead to a game over"

    def test_reco_disco_bus(self):
        self.skip_if_needed()
        # print("test_reco_disco_bus")
        backend = self.make_backend_with_glue_code()
        with warnings.catch_warnings():
            warnings.filterwarnings("ignore")
            env_case1 = grid2op.make(
                "rte_case5_example",
                test=True,
                gamerules_class=AlwaysLegal,
                backend=backend,
                _add_to_name=type(self).__name__
            )
        obs = env_case1.reset()  # reset is good
        act = env_case1.action_space.disconnect_powerline(
            line_id=5
        )  # I disconnect a powerline
        obs, reward, done, info = env_case1.step(act)  # do the action, it's valid
        act_case1 = env_case1.action_space.reconnect_powerline(
            line_id=5, bus_or=2, bus_ex=2
        )  # reconnect powerline on bus 2 both ends
        # this should lead to a game over a the powerline is out of the grid, 2 buses are, but without anything
        # this is a non connex grid
        obs_case1, reward_case1, done_case1, info_case1 = env_case1.step(act_case1)
        assert done_case1

    def test_reco_disco_bus2(self):
        self.skip_if_needed()
        # print("test_reco_disco_bus2")
        backend = self.make_backend_with_glue_code()
        with warnings.catch_warnings():
            warnings.filterwarnings("ignore")
            env_case2 = grid2op.make(
                "rte_case5_example",
                test=True,
                gamerules_class=AlwaysLegal,
                backend=backend,
                _add_to_name=type(self).__name__
            )
        obs = env_case2.reset()  # reset is good
        obs, reward, done, info = env_case2.step(
            env_case2.action_space()
        )  # do the action, it's valid
        act_case2 = env_case2.action_space.reconnect_powerline(
            line_id=5, bus_or=2, bus_ex=2
        )  # reconnect powerline on bus 2 both ends
        # this should lead to a game over a the powerline is out of the grid, 2 buses are, but without anything
        # this is a non connex grid
        obs_case2, reward_case2, done_case2, info_case2 = env_case2.step(act_case2)
        # this was illegal before, but test it is still illegal
        assert done_case2

    def test_reco_disco_bus3(self):
        self.skip_if_needed()
        # print("test_reco_disco_bus3")
        backend = self.make_backend_with_glue_code()
        with warnings.catch_warnings():
            warnings.filterwarnings("ignore")
            env_case2 = grid2op.make(
                "rte_case5_example",
                test=True,
                gamerules_class=AlwaysLegal,
                backend=backend,
                _add_to_name=type(self).__name__
            )
        obs = env_case2.reset()  # reset is good
        obs, reward, done, info = env_case2.step(
            env_case2.action_space()
        )  # do the action, it's valid
        act_case2 = env_case2.action_space.reconnect_powerline(
            line_id=5, bus_or=1, bus_ex=2
        )  # reconnect powerline on bus 2 both ends
        # this should not lead to a game over this time, the grid is connex!
        obs_case2, reward_case2, done_case2, info_case2 = env_case2.step(act_case2)
        assert done_case2 is False

    def test_reco_disco_bus4(self):
        self.skip_if_needed()
        # print("test_reco_disco_bus4")
        backend = self.make_backend_with_glue_code()
        with warnings.catch_warnings():
            warnings.filterwarnings("ignore")
            env_case2 = grid2op.make(
                "rte_case5_example",
                test=True,
                gamerules_class=AlwaysLegal,
                backend=backend,
                _add_to_name=type(self).__name__
            )
        obs = env_case2.reset()  # reset is good
        obs, reward, done, info = env_case2.step(
            env_case2.action_space()
        )  # do the action, it's valid
        act_case2 = env_case2.action_space.reconnect_powerline(
            line_id=5, bus_or=2, bus_ex=1
        )  # reconnect powerline on bus 2 both ends
        # this should not lead to a game over this time, the grid is connex!
        obs_case2, reward_case2, done_case2, info_case2 = env_case2.step(act_case2)
        assert done_case2 is False

    def test_reco_disco_bus5(self):
        self.skip_if_needed()
        # print("test_reco_disco_bus5")
        backend = self.make_backend_with_glue_code()
        with warnings.catch_warnings():
            warnings.filterwarnings("ignore")
            env_case2 = grid2op.make(
                "rte_case5_example",
                test=True,
                gamerules_class=AlwaysLegal,
                backend=backend,
                _add_to_name=type(self).__name__
            )
        obs = env_case2.reset()  # reset is good
        act_case2 = env_case2.action_space(
            {"set_bus": {"lines_or_id": [(5, 2)], "lines_ex_id": [(5, 2)]}}
        )  # reconnect powerline on bus 2 both ends
        # this should not lead to a game over this time, the grid is connex!
        obs_case2, reward_case2, done_case2, info_case2 = env_case2.step(act_case2)
        assert done_case2


class BaseTestShuntAction(MakeBackend):
    def test_shunt_ambiguous_id_incorrect(self):
        self.skip_if_needed()
        backend = self.make_backend_with_glue_code()
        with warnings.catch_warnings():
            warnings.filterwarnings("ignore")
            with grid2op.make(
                "rte_case5_example",
                test=True,
                gamerules_class=AlwaysLegal,
                action_class=CompleteAction,
                backend=backend,
                _add_to_name=type(self).__name__ + "_1"
            ) as env_case2:
                with self.assertRaises(AmbiguousAction):
                    act = env_case2.action_space({"shunt": {"set_bus": [(0, 2)]}})

    def test_shunt_effect(self):
        self.skip_if_needed()
        backend1 = self.make_backend_with_glue_code()
        backend2 = self.make_backend_with_glue_code()
        with warnings.catch_warnings():
            warnings.filterwarnings("ignore")
            env_ref = grid2op.make(
                "rte_case14_realistic",
                test=True,
                gamerules_class=AlwaysLegal,
                action_class=CompleteAction,
                backend=backend1,
                _add_to_name=type(self).__name__  + "_2"
            )
            env_change_q = grid2op.make(
                "rte_case14_realistic",
                test=True,
                gamerules_class=AlwaysLegal,
                action_class=CompleteAction,
                backend=backend2,
                _add_to_name=type(self).__name__ + "_3"
            )
            param = env_ref.parameters
            param.NO_OVERFLOW_DISCONNECTION = True
            env_ref.change_parameters(param)
            env_change_q.change_parameters(param)
            env_ref.set_id(0)
            env_change_q.set_id(0)
            env_ref.reset()
            env_change_q.reset()
            
        obs_ref, *_ = env_ref.step(env_ref.action_space())
        with warnings.catch_warnings():
            warnings.filterwarnings("error")
            act = env_change_q.action_space({"shunt": {"shunt_q": [(0, -30)]}})
        obs_change_p_down, *_ = env_change_q.step(act)
        assert obs_ref.v_or[10] < obs_change_p_down.v_or[10] - self.tol_one
        obs_change_p_up, *_ = env_change_q.step(
            env_change_q.action_space({"shunt": {"shunt_q": [(0, +30)]}})
        )
        obs_ref, *_ = env_ref.step(env_ref.action_space())
        assert obs_ref.v_or[10] > obs_change_p_up.v_or[10] + self.tol_one
        obs_disco_sh, *_ = env_change_q.step(
            env_change_q.action_space({"shunt": {"set_bus": [(0, -1)]}})
        )
        # given the shunt amount at first, this is the right test to do
        assert obs_ref.v_or[10] > obs_disco_sh.v_or[10] + self.tol_one
        
        # test specific rule on shunt: if alone on a bus, it's disconnected ???
        obs_co_bus2_sh_alone, *_ = env_change_q.step(
            env_change_q.action_space({"shunt": {"set_bus": [(0, 2)]}})
        )
        assert obs_co_bus2_sh_alone._shunt_bus == -1
        assert obs_co_bus2_sh_alone._shunt_v == 0.
        assert obs_co_bus2_sh_alone._shunt_p == 0
        assert obs_co_bus2_sh_alone._shunt_q == 0
        
        # note that above the backend can diverge (shunt is alone on its bus !)
        # on pp it does not ... but it probably should
        env_ref.set_id(0)
        env_change_q.set_id(0)
        env_ref.reset()
        env_change_q.reset()
        act = env_change_q.action_space({"set_bus": {"lines_or_id": [(10, 2)]}, 
                                         "shunt": {"set_bus": [(0, 2)]}
                                         })
        
        obs_co_bus2_sh_notalone, *_ = env_change_q.step(act)
        assert obs_co_bus2_sh_notalone.line_or_bus[10] == 2
        assert np.allclose(obs_co_bus2_sh_notalone.v_or[10], 23.15359878540039)
        assert obs_co_bus2_sh_notalone._shunt_bus == 2
        assert np.allclose(obs_co_bus2_sh_notalone._shunt_v, 23.15359878540039)
        assert obs_co_bus2_sh_notalone._shunt_p == 0
        assert obs_co_bus2_sh_notalone._shunt_q == -25.464233


class BaseTestResetEqualsLoadGrid(MakeBackend):
    def setUp(self):
        backend1 = self.make_backend_with_glue_code()
        backend2 = self.make_backend_with_glue_code()
        with warnings.catch_warnings():
            warnings.filterwarnings("ignore")
            self.env1 = grid2op.make("rte_case5_example", test=True, backend=backend1, _add_to_name=type(self).__name__)
            self.backend1 = self.env1.backend
            self.env2 = grid2op.make("rte_case5_example", test=True, backend=backend2, _add_to_name=type(self).__name__)
            self.backend2 = self.env2.backend
        np.random.seed(69)
        super().setUp()

    def tearDown(self):
        self.env1.close()
        self.env2.close()
        super().tearDown()

    def test_reset_equals_reset(self):
        self.skip_if_needed()
        # Reset backend1 with reset
        self.env1.reset()
        # Reset backend2 with reset
        self.env2.reset()
        self._compare_backends()

    def _compare_backends(self):
        # Compare
        if hasattr(self.backend1, "prod_pu_to_kv") and hasattr(
            self.backend2, "prod_pu_to_kv"
        ):
            assert np.all(self.backend1.prod_pu_to_kv == self.backend2.prod_pu_to_kv)
        if hasattr(self.backend1, "load_pu_to_kv") and hasattr(
            self.backend2, "load_pu_to_kv"
        ):
            assert np.all(self.backend1.load_pu_to_kv == self.backend2.load_pu_to_kv)
        if hasattr(self.backend1, "lines_or_pu_to_kv") and hasattr(
            self.backend2, "lines_or_pu_to_kv"
        ):
            assert np.all(
                self.backend1.lines_or_pu_to_kv == self.backend2.lines_or_pu_to_kv
            )
        if hasattr(self.backend1, "lines_ex_pu_to_kv") and hasattr(
            self.backend2, "lines_ex_pu_to_kv"
        ):
            assert np.all(
                self.backend1.lines_ex_pu_to_kv == self.backend2.lines_ex_pu_to_kv
            )
        if hasattr(self.backend1, "p_or") and hasattr(self.backend2, "p_or"):
            assert np.all(self.backend1.p_or == self.backend2.p_or)
        if hasattr(self.backend1, "q_or") and hasattr(self.backend2, "q_or"):
            assert np.all(self.backend1.q_or == self.backend2.q_or)
        if hasattr(self.backend1, "v_or") and hasattr(self.backend2, "v_or"):
            assert np.all(self.backend1.v_or == self.backend2.v_or)
        if hasattr(self.backend1, "a_or") and hasattr(self.backend2, "a_or"):
            assert np.all(self.backend1.a_or == self.backend2.a_or)
        if hasattr(self.backend1, "p_ex") and hasattr(self.backend2, "p_ex"):
            assert np.all(self.backend1.p_ex == self.backend2.p_ex)
        if hasattr(self.backend1, "a_ex") and hasattr(self.backend2, "a_ex"):
            assert np.all(self.backend1.a_ex == self.backend2.a_ex)
        if hasattr(self.backend1, "v_ex") and hasattr(self.backend2, "v_ex"):
            assert np.all(self.backend1.v_ex == self.backend2.v_ex)

    def test_reset_equals_load_grid(self):
        self.skip_if_needed()
        # Reset backend1 with reset
        self.env1.reset()
        # Reset backend2 with load_grid
        self.backend2.reset = self.backend2.load_grid
        self.env2.reset()

        # Compare
        self._compare_backends()

    def test_load_grid_equals_load_grid(self):
        self.skip_if_needed()
        # Reset backend1 with load_grid
        self.backend1.reset = self.backend1.load_grid
        with warnings.catch_warnings():
            warnings.filterwarnings("ignore")
            self.env1.reset()
        # Reset backend2 with load_grid
        self.backend2.reset = self.backend2.load_grid
        with warnings.catch_warnings():
            warnings.filterwarnings("ignore")
            self.env2.reset()

        # Compare
        self._compare_backends()

    def test_obs_from_same_chronic(self):
        self.skip_if_needed()
        # Store first observation
        obs1 = self.env1.current_obs
        obs2 = None
        for i in range(3):
            self.env1.step(self.env1.action_space({}))

        # Reset to first chronic
        self.env1.chronics_handler.tell_id(-1)
        with warnings.catch_warnings():
            warnings.filterwarnings("ignore")
            self.env1.reset()

        # Store second observation
        obs2 = self.env1.current_obs

        # Compare
        assert np.allclose(obs1.prod_p, obs2.prod_p)
        assert np.allclose(obs1.prod_q, obs2.prod_q)
        assert np.allclose(obs1.prod_v, obs2.prod_v)
        assert np.allclose(obs1.load_p, obs2.load_p)
        assert np.allclose(obs1.load_q, obs2.load_q)
        assert np.allclose(obs1.load_v, obs2.load_v)
        assert np.allclose(obs1.p_or, obs2.p_or)
        assert np.allclose(obs1.q_or, obs2.q_or)
        assert np.allclose(obs1.v_or, obs2.v_or)
        assert np.allclose(obs1.a_or, obs2.a_or)
        assert np.allclose(obs1.p_ex, obs2.p_ex)
        assert np.allclose(obs1.q_ex, obs2.q_ex)
        assert np.allclose(obs1.v_ex, obs2.v_ex)
        assert np.allclose(obs1.a_ex, obs2.a_ex)
        assert np.allclose(obs1.rho, obs2.rho)
        assert np.all(obs1.line_status == obs2.line_status)
        assert np.all(obs1.topo_vect == obs2.topo_vect)
        assert np.all(obs1.timestep_overflow == obs2.timestep_overflow)
        assert np.all(obs1.time_before_cooldown_line == obs2.time_before_cooldown_line)
        assert np.all(obs1.time_before_cooldown_sub == obs2.time_before_cooldown_sub)
        assert np.all(obs1.time_next_maintenance == obs2.time_next_maintenance)
        assert np.all(obs1.duration_next_maintenance == obs2.duration_next_maintenance)
        assert np.all(obs1.target_dispatch == obs2.target_dispatch)
        assert np.all(obs1.actual_dispatch == obs2.actual_dispatch)

    def test_combined_changes(self):
        # Unlimited sub changes
        backend = self.make_backend_with_glue_code()
        params = grid2op.Parameters.Parameters()
        params.MAX_SUB_CHANGED = 999

        with warnings.catch_warnings():
            warnings.filterwarnings("ignore")
            env = grid2op.make(
                "rte_case14_realistic", test=True, backend=backend, param=params, _add_to_name=type(self).__name__
            )

        # Find N valid iadd combination of R change actions
        acts = self.aux_random_topos_act(env, n=16, r=3)
        # Pick one at random
        act = np.random.choice(acts)

        # Reset env
        obs = env.reset()
        # At t=0 everything is on bus 1 normally
        assert np.all(obs.topo_vect == 1)

        # Step
        obs, _, done, _ = env.step(act)
        # This should use valid actions
        assert done == False
        # At t=1, unchanged elements should be on bus 1
        assert np.all(obs.topo_vect[~act._change_bus_vect] == 1)

    def aux_nth_combination(self, iterable, r, index):
        "Equivalent to list(combinations(iterable, r))[index]"
        pool = tuple(iterable)
        n = len(pool)
        if r < 0 or r > n:
            raise ValueError
        c = 1
        k = min(r, n - r)
        for i in range(1, k + 1):
            c = c * (n - k + i) // i
        if index < 0:
            index += c
        if index < 0 or index >= c:
            raise IndexError
        result = []
        while r:
            c, n, r = c * r // n, n - 1, r - 1
            while index >= c:
                index -= c
                c, n = c * (n - r) // n, n - 1
            result.append(pool[-1 - n])
        return tuple(result)

    def aux_random_topos_act(self, env, n=128, r=2):
        actsp = env.action_space
        acts = actsp.get_all_unitary_topologies_change(actsp)
        res = []
        n_comb = comb(len(acts), r)
        while len(res) < n:
            env.reset()
            rnd_idx = np.random.randint(n_comb)
            a = self.aux_nth_combination(acts, r, rnd_idx)
            atest = env.action_space({})
            for atmp in a:
                atest += atmp
            _, _, done, _ = env.step(atest)
            if not done:
                res.append(copy.deepcopy(atest))
        return res


class BaseTestVoltageOWhenDisco(MakeBackend):
    def test_this(self):
        self.skip_if_needed()
        backend = self.make_backend_with_glue_code()
        with warnings.catch_warnings():
            warnings.filterwarnings("ignore")
            with grid2op.make("rte_case14_realistic", test=True, backend=backend, _add_to_name=type(self).__name__) as env:
                line_id = 1
                act = env.action_space({"set_line_status": [(line_id, -1)]})
                obs, *_ = env.step(act)
                assert (
                    obs.v_or[line_id] == 0.0
                )  # is not 0 however line is not connected


class BaseTestChangeBusSlack(MakeBackend):
    def test_change_slack_case14(self):
        self.skip_if_needed()
        backend = self.make_backend_with_glue_code()
        with warnings.catch_warnings():
            warnings.filterwarnings("ignore")
            env = grid2op.make("rte_case14_realistic", test=True, backend=backend, _add_to_name=type(self).__name__)
        action = env.action_space(
            {
                "set_bus": {
                    "generators_id": [(env.n_gen - 1, 2)],
                    "lines_or_id": [(0, 2)],
                }
            }
        )
        obs, reward, am_i_done, info = env.step(action)
        assert am_i_done is False
        assert np.all(obs.prod_p >= 0.0)
        assert np.sum(obs.prod_p) >= np.sum(obs.load_p)

        with warnings.catch_warnings():
            warnings.filterwarnings("ignore")
            p_subs, q_subs, p_bus, q_bus, v_bus = env.backend.check_kirchoff()
        assert np.all(np.abs(p_subs) <= self.tol_one)
        assert np.all(np.abs(p_bus) <= self.tol_one)


class BaseTestStorageAction(MakeBackend):
    def _aux_test_kirchoff(self):
        with warnings.catch_warnings():
            warnings.filterwarnings("ignore")
            p_subs, q_subs, p_bus, q_bus, diff_v_bus = self.env.backend.check_kirchoff()
        assert np.all(
            np.abs(p_subs) <= self.tol_one
        ), "error with active value at some substations"
        assert np.all(
            np.abs(q_subs) <= self.tol_one
        ), "error with reactive value at some substations"
        assert np.all(
            np.abs(p_bus) <= self.tol_one
        ), "error with active value at some bus"
        assert np.all(
            np.abs(q_bus) <= self.tol_one
        ), "error with reactive value at some bus"
        assert np.all(diff_v_bus <= self.tol_one), "error with voltage discrepency"

    def test_there_are_storage(self):
        """test the backend properly loaded the storage units"""
        self.skip_if_needed()
        backend = self.make_backend_with_glue_code()
        with warnings.catch_warnings():
            warnings.filterwarnings("ignore")
            self.env = grid2op.make("educ_case14_storage", test=True, backend=backend, _add_to_name=type(self).__name__)
        assert self.env.n_storage == 2

    def test_storage_action_mw(self):
        """test the actions are properly implemented in the backend"""
        self.skip_if_needed()
        backend = self.make_backend_with_glue_code()
        with warnings.catch_warnings():
            warnings.filterwarnings("ignore")
            self.env = grid2op.make("educ_case14_storage", test=True, backend=backend, _add_to_name=type(self).__name__)

        array_modif = np.array([-1.5, -10.0], dtype=dt_float)
        act = self.env.action_space({"set_storage": array_modif})
        obs, reward, done, info = self.env.step(act)
        assert not info["exception"]
        storage_p, storage_q, storage_v = self.env.backend.storages_info()
        assert np.all(np.abs(storage_p - array_modif) <= self.tol_one)
        assert np.all(np.abs(storage_q - 0.0) <= self.tol_one)
        self._aux_test_kirchoff()

        array_modif = np.array([2, 8], dtype=dt_float)
        act = self.env.action_space({"set_storage": array_modif})
        obs, reward, done, info = self.env.step(act)
        assert not info["exception"]
        storage_p, storage_q, storage_v = self.env.backend.storages_info()
        assert np.all(np.abs(storage_p - array_modif) <= self.tol_one)
        assert np.all(np.abs(storage_q - 0.0) <= self.tol_one)
        self._aux_test_kirchoff()

        # illegal action
        array_modif = np.array([2, 12], dtype=dt_float)
        act = self.env.action_space({"set_storage": array_modif})
        obs, reward, done, info = self.env.step(act)
        assert info["exception"]
        storage_p, storage_q, storage_v = self.env.backend.storages_info()
        assert np.all(np.abs(storage_p - [0.0, 0.0]) <= self.tol_one)
        assert np.all(np.abs(storage_q - 0.0) <= self.tol_one)
        self._aux_test_kirchoff()

        # full discharge now
        array_modif = np.array([-1.5, -10.0], dtype=dt_float)
        for nb_ts in range(3):
            act = self.env.action_space({"set_storage": array_modif})
            obs, reward, done, info = self.env.step(act)
            assert not info["exception"]
            storage_p, storage_q, storage_v = self.env.backend.storages_info()
            assert np.all(
                np.abs(storage_p - array_modif) <= self.tol_one
            ), f"error for P for time step {nb_ts}"
            assert np.all(
                np.abs(storage_q - 0.0) <= self.tol_one
            ), f"error for Q for time step {nb_ts}"
            self._aux_test_kirchoff()

        obs, reward, done, info = self.env.step(act)
        assert not info["exception"]
        # i have emptied second battery
        storage_p, *_ = self.env.backend.storages_info()
        assert np.all(np.abs(storage_p - [-1.5, -4.4599934]) <= self.tol_one)
        assert np.all(np.abs(obs.storage_charge[1] - 0.0) <= self.tol_one)
        self._aux_test_kirchoff()

        obs, reward, done, info = self.env.step(act)
        assert not info["exception"]
        # i have emptied second battery
        storage_p, *_ = self.env.backend.storages_info()
        assert np.all(np.abs(storage_p - [-1.5, 0.0]) <= self.tol_one)
        assert np.all(np.abs(obs.storage_charge[1] - 0.0) <= self.tol_one)
        self._aux_test_kirchoff()

    def test_storage_action_topo(self):
        """test the modification of the bus of a storage unit"""
        self.skip_if_needed()
        param = Parameters()
        param.NB_TIMESTEP_COOLDOWN_SUB = 0
        param.NB_TIMESTEP_COOLDOWN_LINE = 0
        backend = self.make_backend_with_glue_code()
        with warnings.catch_warnings():
            warnings.filterwarnings("ignore")
            self.env = grid2op.make(
                "educ_case14_storage",
                test=True,
                backend=backend,
                param=param,
                action_class=CompleteAction,
                _add_to_name=type(self).__name__
            )

        # test i can do a reset
        obs = self.env.reset()

        # test i can do a step
        obs, reward, done, info = self.env.step(self.env.action_space())
        exc_ = info["exception"]
        assert (
            not done
        ), f"i should be able to do a step with some storage units error is {exc_}"
        storage_p, storage_q, storage_v = self.env.backend.storages_info()
        assert np.all(np.abs(storage_p - 0.0) <= self.tol_one)
        assert np.all(np.abs(storage_q - 0.0) <= self.tol_one)

        # first case, standard modification
        array_modif = np.array([-1.5, -10.0], dtype=dt_float)
        act = self.env.action_space(
            {
                "set_storage": array_modif,
                "set_bus": {
                    "storages_id": [(0, 2)],
                    "lines_or_id": [(8, 2)],
                    "generators_id": [(3, 2)],
                },
            }
        )
        obs, reward, done, info = self.env.step(act)
        assert not info["exception"]
        storage_p, storage_q, storage_v = self.env.backend.storages_info()
        assert np.all(np.abs(storage_p - array_modif) <= self.tol_one)
        assert np.all(np.abs(storage_q - 0.0) <= self.tol_one)
        assert obs.storage_bus[0] == 2
        assert obs.line_or_bus[8] == 2
        assert obs.gen_bus[3] == 2
        self._aux_test_kirchoff()

        # second case, still standard modification (set to orig)
        array_modif = np.array([1.5, 10.0], dtype=dt_float)
        act = self.env.action_space(
            {
                "set_storage": array_modif,
                "set_bus": {
                    "storages_id": [(0, 1)],
                    "lines_or_id": [(8, 1)],
                    "generators_id": [(3, 1)],
                },
            }
        )
        obs, reward, done, info = self.env.step(act)
        assert not info["exception"]
        storage_p, storage_q, storage_v = self.env.backend.storages_info()
        assert np.all(np.abs(storage_p - array_modif) <= self.tol_one)
        assert np.all(np.abs(storage_q - 0.0) <= self.tol_one)
        assert obs.storage_bus[0] == 1
        assert obs.line_or_bus[8] == 1
        assert obs.gen_bus[3] == 1
        self._aux_test_kirchoff()

        # fourth case: isolated storage on a busbar (so it is disconnected, but with 0. production => so thats fine)
        array_modif = np.array([0.0, 7.0], dtype=dt_float)
        act = self.env.action_space(
            {
                "set_storage": array_modif,
                "set_bus": {
                    "storages_id": [(0, 2)],
                    "lines_or_id": [(8, 1)],
                    "generators_id": [(3, 1)],
                },
            }
        )
        obs, reward, done, info = self.env.step(act)
        assert done  # as of grid2op 1.9.6
        assert info["exception"]  # as of grid2op 1.9.6
        
        # LEGACY BEHAVIOUR: storage was automatically disconnected in this case
        # which was NOT normal !
        
        # assert not info[
        #     "exception"
        # ], "error when storage is disconnected with 0 production, throw an error, but should not"
        # assert not done
        # storage_p, storage_q, storage_v = self.env.backend.storages_info()
        # assert np.all(
        #     np.abs(storage_p - [0.0, array_modif[1]]) <= self.tol_one
        # ), "storage is not disconnected, yet alone on its busbar"
        # assert obs.storage_bus[0] == -1, "storage should be disconnected"
        # assert storage_v[0] == 0.0, "storage 0 should be disconnected"
        # assert obs.line_or_bus[8] == 1
        # assert obs.gen_bus[3] == 1
        # self._aux_test_kirchoff()

        # check that if i don't touch it it's set to 0
        # act = self.env.action_space()
        # obs, reward, done, info = self.env.step(act)
        # assert not info["exception"]
        # storage_p, storage_q, storage_v = self.env.backend.storages_info()
        # assert np.all(
        #     np.abs(storage_p - 0.0) <= self.tol_one
        # ), "storage should produce 0"
        # assert np.all(
        #     np.abs(storage_q - 0.0) <= self.tol_one
        # ), "storage should produce 0"
        # assert obs.storage_bus[0] == -1, "storage should be disconnected"
        # assert storage_v[0] == 0.0, "storage 0 should be disconnected"
        # assert obs.line_or_bus[8] == 1
        # assert obs.gen_bus[3] == 1
        # self._aux_test_kirchoff()

        # # trying to act on a disconnected storage => illegal)
        # array_modif = np.array([2.0, 7.0], dtype=dt_float)
        # act = self.env.action_space({"set_storage": array_modif})
        # obs, reward, done, info = self.env.step(act)
        # assert info["exception"]  # action should be illegal
        # assert not done  # this is fine, as it's illegal it's replaced by do nothing
        # self._aux_test_kirchoff()

        # # trying to reconnect a storage alone on a bus => game over, not connected bus
        # array_modif = np.array([1.0, 7.0], dtype=dt_float)
        # act = self.env.action_space(
        #     {
        #         "set_storage": array_modif,
        #         "set_bus": {
        #             "storages_id": [(0, 2)],
        #             "lines_or_id": [(8, 1)],
        #             "generators_id": [(3, 1)],
        #         },
        #     }
        # )
        # obs, reward, done, info = self.env.step(act)
        # assert info["exception"]  # this is a game over
        # assert done


class BaseIssuesTest(MakeBackend):
    def test_issue_125(self):
        # https://github.com/rte-france/Grid2Op/issues/125
        self.skip_if_needed()
        backend = self.make_backend_with_glue_code()
        with warnings.catch_warnings():
            warnings.filterwarnings("ignore")
            env = grid2op.make("rte_case14_realistic", test=True, backend=backend, _add_to_name=type(self).__name__)
        action = env.action_space({"set_bus": {"loads_id": [(1, -1)]}})
        obs, reward, am_i_done, info = env.step(action)
        assert info["is_illegal"] is False
        assert info["is_ambiguous"] is False
        assert len(info["exception"])
        assert am_i_done

        env.reset()
        action = env.action_space({"set_bus": {"generators_id": [(1, -1)]}})
        obs, reward, am_i_done, info = env.step(action)
        assert info["is_illegal"] is False
        assert info["is_ambiguous"] is False
        assert len(info["exception"])
        assert am_i_done

    def test_issue_134(self):
        self.skip_if_needed()
        backend = self.make_backend_with_glue_code()
        param = Parameters()

        param.NB_TIMESTEP_COOLDOWN_LINE = 0
        param.NB_TIMESTEP_COOLDOWN_SUB = 0
        # param.NO_OVERFLOW_DISCONNECTION = True
        with warnings.catch_warnings():
            warnings.filterwarnings("ignore")
            env = grid2op.make(
                "rte_case14_realistic", test=True, backend=backend, param=param,
                _add_to_name=type(self).__name__
            )
        obs_init = env.get_obs()
        LINE_ID = 2

        # Disconnect ex
        action = env.action_space(
            {
                "set_bus": {
                    "lines_or_id": [(LINE_ID, 0)],
                    "lines_ex_id": [(LINE_ID, -1)],
                }
            }
        )
        obs, reward, done, info = env.step(action)
        assert not done
        assert obs.line_status[LINE_ID] == False
        assert obs.topo_vect[obs.line_or_pos_topo_vect[LINE_ID]] == -1
        assert obs.topo_vect[obs.line_ex_pos_topo_vect[LINE_ID]] == -1

        # Reconnect ex on bus 2
        action = env.action_space(
            {
                "set_bus": {
                    "lines_or_id": [(LINE_ID, 0)],
                    "lines_ex_id": [(LINE_ID, 2)],
                }
            }
        )
        obs, reward, done, info = env.step(action)
        assert not done
        assert obs.line_status[LINE_ID] == True
        assert obs.topo_vect[obs.line_or_pos_topo_vect[LINE_ID]] == 1
        assert obs.topo_vect[obs.line_ex_pos_topo_vect[LINE_ID]] == 2

        # Disconnect or
        action = env.action_space(
            {
                "set_bus": {
                    "lines_or_id": [(LINE_ID, -1)],
                    "lines_ex_id": [(LINE_ID, 0)],
                }
            }
        )
        obs, reward, done, info = env.step(action)
        assert not done, f"Episode should not have ended here, error : {info['exception']}"
        assert obs.line_status[LINE_ID] == False
        assert obs.topo_vect[obs.line_or_pos_topo_vect[LINE_ID]] == -1
        assert obs.topo_vect[obs.line_ex_pos_topo_vect[LINE_ID]] == -1

        # Reconnect or on bus 1
        action = env.action_space(
            {
                "set_bus": {
                    "lines_or_id": [(LINE_ID, 1)],
                    "lines_ex_id": [(LINE_ID, 0)],
                }
            }
        )
        obs, reward, done, info = env.step(action)
        assert not done
        assert obs.line_status[LINE_ID] == True
        assert obs.topo_vect[obs.line_or_pos_topo_vect[LINE_ID]] == 1
        assert obs.topo_vect[obs.line_ex_pos_topo_vect[LINE_ID]] == 2

    def test_issue_134_check_ambiguity(self):
        self.skip_if_needed()
        backend = self.make_backend_with_glue_code()
        param = Parameters()

        param.MAX_LINE_STATUS_CHANGED = 9999
        param.MAX_SUB_CHANGED = 99999
        param.NB_TIMESTEP_COOLDOWN_LINE = 0
        param.NB_TIMESTEP_COOLDOWN_SUB = 0
        with warnings.catch_warnings():
            warnings.filterwarnings("ignore")
            env = grid2op.make(
                "rte_case14_realistic", test=True, backend=backend, param=param,
                _add_to_name=type(self).__name__
            )
        LINE_ID = 2

        # Reconnect or on bus 1 disconnect on bus ex -> this should be ambiguous
        action = env.action_space(
            {
                "set_bus": {
                    "lines_or_id": [(LINE_ID, 1)],
                    "lines_ex_id": [(LINE_ID, -1)],
                }
            }
        )
        obs, reward, done, info = env.step(action)
        assert info["is_ambiguous"] == True

    def test_issue_134_withcooldown_forrules(self):
        self.skip_if_needed()
        backend = self.make_backend_with_glue_code()
        param = Parameters()

        param.NB_TIMESTEP_COOLDOWN_LINE = 20
        param.NB_TIMESTEP_COOLDOWN_SUB = 2
        param.NO_OVERFLOW_DISCONNECTION = True
        with warnings.catch_warnings():
            warnings.filterwarnings("ignore")
            env = grid2op.make(
                "rte_case14_realistic", test=True, backend=backend, param=param,
                _add_to_name=type(self).__name__
            )
        LINE_ID = 2

        # Disconnect ex -> this is an action on the powerline
        for (or_, ex_) in [(0, -1), (-1, 0)]:
            obs = env.reset()
            action = env.action_space(
                {
                    "set_bus": {
                        "lines_or_id": [(LINE_ID, or_)],
                        "lines_ex_id": [(LINE_ID, ex_)],
                    }
                }
            )
            # i disconnect a powerline, i should not act on the substation but on the line LINE_ID
            obs, reward, done, info = env.step(action)
            assert np.all(obs.time_before_cooldown_sub == 0)
            assert (
                obs.time_before_cooldown_line[LINE_ID]
                == param.NB_TIMESTEP_COOLDOWN_LINE
            )
            assert obs.line_status[LINE_ID] == False
            assert obs.topo_vect[obs.line_or_pos_topo_vect[LINE_ID]] == -1
            assert obs.topo_vect[obs.line_ex_pos_topo_vect[LINE_ID]] == -1

            # i try to reconnect it, should not be possible whether i do it from
            # setting a bus at one extremity or playing with the status
            obs, *_ = env.step(env.action_space({"set_line_status": [(LINE_ID, 1)]}))
            assert obs.line_status[LINE_ID] == False
            assert np.all(obs.time_before_cooldown_sub == 0)
            assert (
                obs.time_before_cooldown_line[LINE_ID]
                == param.NB_TIMESTEP_COOLDOWN_LINE - 1
            )

            obs, *_ = env.step(env.action_space({"change_line_status": [LINE_ID]}))
            assert obs.line_status[LINE_ID] == False
            assert np.all(obs.time_before_cooldown_sub == 0)
            assert (
                obs.time_before_cooldown_line[LINE_ID]
                == param.NB_TIMESTEP_COOLDOWN_LINE - 2
            )

            obs, *_ = env.step(
                env.action_space(
                    {
                        "set_bus": {
                            "lines_or_id": [(LINE_ID, 0)],
                            "lines_ex_id": [(LINE_ID, 1)],
                        }
                    }
                )
            )
            assert obs.line_status[LINE_ID] == False
            assert np.all(obs.time_before_cooldown_sub == 0)
            assert (
                obs.time_before_cooldown_line[LINE_ID]
                == param.NB_TIMESTEP_COOLDOWN_LINE - 3
            )

            obs, *_ = env.step(
                env.action_space(
                    {
                        "set_bus": {
                            "lines_or_id": [(LINE_ID, 1)],
                            "lines_ex_id": [(LINE_ID, 0)],
                        }
                    }
                )
            )
            assert obs.line_status[LINE_ID] == False
            assert np.all(obs.time_before_cooldown_sub == 0)
            assert (
                obs.time_before_cooldown_line[LINE_ID]
                == param.NB_TIMESTEP_COOLDOWN_LINE - 4
            )

            # i wait enough for the cooldown to pass
            for _ in range(param.NB_TIMESTEP_COOLDOWN_LINE - 4):
                obs, *_ = env.step(env.action_space())
            assert np.all(obs.time_before_cooldown_sub == 0)

            # and now i try to reconnect, this should not affect the substation but the cooldown on the line
            obs, *_ = env.step(
                env.action_space(
                    {
                        "set_bus": {
                            "lines_or_id": [(LINE_ID, -2 * or_)],
                            "lines_ex_id": [(LINE_ID, -2 * ex_)],
                        }
                    }
                )
            )
            assert obs.line_status[LINE_ID] == True
            assert np.all(obs.time_before_cooldown_sub == 0)
            assert (
                obs.time_before_cooldown_line[LINE_ID]
                == param.NB_TIMESTEP_COOLDOWN_LINE
            )

            # and now i try to modify the buses at one end of the powerline,
            # this should affect the substation and NOT the line (so be possible)
            obs, *_ = env.step(
                env.action_space(
                    {
                        "set_bus": {
                            "lines_or_id": [(LINE_ID, -1 * or_)],
                            "lines_ex_id": [(LINE_ID, -1 * ex_)],
                        }
                    }
                )
            )
            assert obs.line_status[LINE_ID] == True
            if or_ != 0:
                assert (
                    obs.time_before_cooldown_sub[obs.line_or_to_subid[LINE_ID]]
                    == param.NB_TIMESTEP_COOLDOWN_SUB
                )
            else:
                assert (
                    obs.time_before_cooldown_sub[obs.line_ex_to_subid[LINE_ID]]
                    == param.NB_TIMESTEP_COOLDOWN_SUB
                )
            assert (
                obs.time_before_cooldown_line[LINE_ID]
                == param.NB_TIMESTEP_COOLDOWN_LINE - 1
            )

    def test_issue_copyenv(self):
        # https://github.com/BDonnot/lightsim2grid/issues/10
        backend = self.make_backend_with_glue_code()
        with warnings.catch_warnings():
            warnings.filterwarnings("ignore")
            env1 = grid2op.make("rte_case14_realistic", test=True, backend=backend, _add_to_name=type(self).__name__)
        env2 = env1.copy()
        obs1 = env1.reset()
        obs2 = env2.get_obs()
        assert np.any(obs1.prod_p != obs2.prod_p)


class BaseStatusActions(MakeBackend):
    def _make_my_env(self):
        backend = self.make_backend_with_glue_code()
        param = Parameters()
        param.NB_TIMESTEP_COOLDOWN_LINE = 0
        param.NB_TIMESTEP_COOLDOWN_SUB = 0
        param.NO_OVERFLOW_DISCONNECTION = True
        with warnings.catch_warnings():
            warnings.filterwarnings("ignore")
            env = grid2op.make(
                "rte_case14_realistic", test=True, backend=backend, param=param,
                _add_to_name=type(self).__name__
            )
        return env

    def _init_disco_or_not(self, LINE_ID, env, disco_before_the_action):
        if not disco_before_the_action:
            # powerline is supposed to be connected before the action takes place
            statuses = env.get_obs().line_status
        else:
            # i disconnect it
            action = env.action_space({"set_line_status": [(LINE_ID, -1)]})
            obs, reward, done, info = env.step(action)
            statuses = obs.line_status
        return statuses

    def _line_connected(self, LINE_ID, obs, busor=1):
        assert obs.line_status[LINE_ID]
        assert obs.topo_vect[obs.line_or_pos_topo_vect[LINE_ID]] == busor
        assert obs.topo_vect[obs.line_ex_pos_topo_vect[LINE_ID]] == 1

    def _line_disconnected(self, LINE_ID, obs):
        assert not obs.line_status[LINE_ID]
        assert obs.topo_vect[obs.line_or_pos_topo_vect[LINE_ID]] == -1
        assert obs.topo_vect[obs.line_ex_pos_topo_vect[LINE_ID]] == -1

    def _only_line_impacted(self, LINE_ID, action, statuses):
        lines_impacted, subs_impacted = action.get_topological_impact(statuses)
        assert np.sum(subs_impacted) == 0
        assert np.sum(lines_impacted) == 1 and lines_impacted[LINE_ID]

    def _only_sub_impacted(self, LINE_ID, action, statuses):
        lines_impacted, subs_impacted = action.get_topological_impact(statuses)
        assert (
            np.sum(subs_impacted) == 1
            and subs_impacted[action.line_or_to_subid[LINE_ID]]
        )
        assert np.sum(lines_impacted) == 0

    def test_setmin1_prevConn(self):
        """{"set_line_status": [(LINE_ID, -1)]} when connected"""
        self.skip_if_needed()
        env = self._make_my_env()
        LINE_ID = 1

        # set the grid to right configuration
        statuses = self._init_disco_or_not(LINE_ID, env, disco_before_the_action=False)

        action = env.action_space({"set_line_status": [(LINE_ID, -1)]})
        obs, reward, done, info = env.step(action)

        # right consequences
        self._line_disconnected(LINE_ID, obs)

        # right way to count it
        self._only_line_impacted(LINE_ID, action, statuses)

    def test_set1_prevConn(self):
        """{"set_line_status": [(LINE_ID, +1)]} when connected"""
        self.skip_if_needed()
        env = self._make_my_env()
        LINE_ID = 1

        # set the grid to right configuration
        statuses = self._init_disco_or_not(LINE_ID, env, disco_before_the_action=False)

        action = env.action_space({"set_line_status": [(LINE_ID, +1)]})
        obs, reward, done, info = env.step(action)

        # right consequences
        self._line_connected(LINE_ID, obs)

        # right way to count it
        self._only_line_impacted(LINE_ID, action, statuses)

    def test_setmin1_prevDisc(self):
        """{"set_line_status": [(LINE_ID, -1)]} when disconnected"""
        self.skip_if_needed()
        env = self._make_my_env()
        LINE_ID = 1

        # set the grid to right configuration
        statuses = self._init_disco_or_not(LINE_ID, env, disco_before_the_action=True)

        # and now i test the impact of the action
        action = env.action_space({"set_line_status": [(LINE_ID, -1)]})
        obs, reward, done, info = env.step(action)

        # right consequences
        self._line_disconnected(LINE_ID, obs)

        # right way to count it
        self._only_line_impacted(LINE_ID, action, statuses)

    def test_set1_prevDisc(self):
        """{"set_line_status": [(LINE_ID, +1)]} when disconnected"""
        self.skip_if_needed()
        env = self._make_my_env()
        LINE_ID = 1

        # set the grid to right configuration
        statuses = self._init_disco_or_not(LINE_ID, env, disco_before_the_action=True)

        # and now i test the impact of the action
        action = env.action_space({"set_line_status": [(LINE_ID, +1)]})
        obs, reward, done, info = env.step(action)

        # right consequences
        self._line_connected(LINE_ID, obs)

        # right way to count it
        self._only_line_impacted(LINE_ID, action, statuses)

    def test_chgt_prevConn(self):
        """{"change_line_status": [LINE_ID]} when connected"""
        self.skip_if_needed()
        env = self._make_my_env()
        LINE_ID = 1

        # set the grid to right configuration
        statuses = self._init_disco_or_not(LINE_ID, env, disco_before_the_action=False)

        # and now i test the impact of the action
        action = env.action_space({"change_line_status": [LINE_ID]})
        obs, reward, done, info = env.step(action)

        # right consequences
        self._line_disconnected(LINE_ID, obs)

        # right way to count it
        self._only_line_impacted(LINE_ID, action, statuses)

    def test_chgt_prevDisc(self):
        """{"change_line_status": [LINE_ID]} when disconnected"""
        self.skip_if_needed()
        env = self._make_my_env()
        LINE_ID = 1

        # set the grid to right configuration
        statuses = self._init_disco_or_not(LINE_ID, env, disco_before_the_action=True)

        # and now i test the impact of the action
        action = env.action_space({"change_line_status": [LINE_ID]})
        obs, reward, done, info = env.step(action)

        # right consequences
        self._line_connected(LINE_ID, obs)

        # right way to count it
        self._only_line_impacted(LINE_ID, action, statuses)

    def test_setbusmin1_prevConn(self):
        """{"set_bus": {"lines_or_id": [(LINE_ID, -1)]}} when connected"""
        self.skip_if_needed()
        env = self._make_my_env()
        LINE_ID = 1

        # set the grid to right configuration
        statuses = self._init_disco_or_not(LINE_ID, env, disco_before_the_action=False)

        # and now i test the impact of the action
        action = env.action_space({"set_bus": {"lines_or_id": [(LINE_ID, -1)]}})
        obs, reward, done, info = env.step(action)

        # right consequences
        self._line_disconnected(LINE_ID, obs)

        # right way to count it
        self._only_line_impacted(LINE_ID, action, statuses)

    def test_setbusmin1_prevDisc(self):
        """{"set_bus": {"lines_or_id": [(LINE_ID, -1)]}} when disco"""
        self.skip_if_needed()
        env = self._make_my_env()
        LINE_ID = 1

        # set the grid to right configuration
        statuses = self._init_disco_or_not(LINE_ID, env, disco_before_the_action=True)

        # and now i test the impact of the action
        action = env.action_space({"set_bus": {"lines_or_id": [(LINE_ID, -1)]}})
        obs, reward, done, info = env.step(action)

        # right consequences
        self._line_disconnected(LINE_ID, obs)

        # right way to count it
        self._only_sub_impacted(LINE_ID, action, statuses)

    def test_setbus2_prevConn(self):
        """{"set_bus": {"lines_or_id": [(LINE_ID, 2)]}} when connected"""
        self.skip_if_needed()
        env = self._make_my_env()
        LINE_ID = 1

        # set the grid to right configuration
        statuses = self._init_disco_or_not(LINE_ID, env, disco_before_the_action=False)

        # and now i test the impact of the action
        action = env.action_space({"set_bus": {"lines_or_id": [(LINE_ID, 2)]}})
        obs, reward, done, info = env.step(action)

        # right consequences
        self._line_connected(LINE_ID, obs, busor=2)

        # right way to count it
        self._only_sub_impacted(LINE_ID, action, statuses)

    def test_setbus2_prevDisc(self):
        """{"set_bus": {"lines_or_id": [(LINE_ID, 2)]}} when disconnected"""
        self.skip_if_needed()
        env = self._make_my_env()
        LINE_ID = 1

        # set the grid to right configuration
        statuses = self._init_disco_or_not(LINE_ID, env, disco_before_the_action=True)

        # and now i test the impact of the action
        action = env.action_space({"set_bus": {"lines_or_id": [(LINE_ID, 2)]}})
        obs, reward, done, info = env.step(action)

        # right consequences
        self._line_connected(LINE_ID, obs, busor=2)

        # right way to count it
        self._only_line_impacted(LINE_ID, action, statuses)

    def test_chgtbus_prevConn(self):
        """{"change_bus": {"lines_or_id": [LINE_ID]}}  when connected"""
        self.skip_if_needed()
        env = self._make_my_env()
        LINE_ID = 1

        # set the grid to right configuration
        statuses = self._init_disco_or_not(LINE_ID, env, disco_before_the_action=False)

        # and now i test the impact of the action
        action = env.action_space({"change_bus": {"lines_or_id": [LINE_ID]}})
        obs, reward, done, info = env.step(action)

        # right consequences
        self._line_connected(LINE_ID, obs, busor=2)

        # right way to count it
        self._only_sub_impacted(LINE_ID, action, statuses)

    def test_chgtbus_prevDisc(self):
        """{"change_bus": {"lines_or_id": [LINE_ID]}}  when discconnected"""
        self.skip_if_needed()
        env = self._make_my_env()
        LINE_ID = 1

        # set the grid to right configuration
        statuses = self._init_disco_or_not(LINE_ID, env, disco_before_the_action=True)

        # and now i test the impact of the action
        action = env.action_space({"change_bus": {"lines_or_id": [LINE_ID]}})
        obs, reward, done, info = env.step(action)

        # right consequences
        self._line_disconnected(LINE_ID, obs)

        # right way to count it
        self._only_sub_impacted(LINE_ID, action, statuses)<|MERGE_RESOLUTION|>--- conflicted
+++ resolved
@@ -178,11 +178,7 @@
         assert np.all(backend.get_topo_vect() == np.ones(np.sum(backend.sub_info)))
 
         conv, *_  = backend.runpf()
-<<<<<<< HEAD
-        assert conv, "powerflow diverge it is not supposed to!"
-=======
         assert conv, f"powerflow diverge it is not supposed to! Error {_}"
->>>>>>> f1310c55
 
         with warnings.catch_warnings():
             warnings.filterwarnings("ignore")
@@ -204,11 +200,7 @@
         type(backend).set_env_name("TestLoadingCase_env2_test_assert_grid_correct")
         backend.assert_grid_correct()
         conv, *_  = backend.runpf()
-<<<<<<< HEAD
-        assert conv, "powerflow diverge it is not supposed to!"
-=======
         assert conv, f"powerflow diverge it is not supposed to! Error {_}"
->>>>>>> f1310c55
         backend.assert_grid_correct_after_powerflow()
 
 
@@ -271,11 +263,7 @@
     def test_runpf_dc(self):
         self.skip_if_needed()
         conv, *_  = self.backend.runpf(is_dc=True)
-<<<<<<< HEAD
-        assert conv
-=======
         assert conv, f"powerflow diverge with error {_}"
->>>>>>> f1310c55
         true_values_dc = np.array(
             [
                 147.83859556,
@@ -330,10 +318,7 @@
             ]
         )
         conv, *_  = self.backend.runpf(is_dc=False)
-<<<<<<< HEAD
-=======
         assert conv, f"powerflow diverge with error {_}"
->>>>>>> f1310c55
         assert conv
         p_or, *_ = self.backend.lines_or_info()
         assert self.compare_vect(p_or, true_values_ac)
@@ -342,11 +327,7 @@
         self.skip_if_needed()
         # i have the correct voltages in powerlines if the formula to link mw, mvar, kv and amps is correct
         conv, *_  = self.backend.runpf(is_dc=False)
-<<<<<<< HEAD
-        assert conv, "powerflow diverge at loading"
-=======
         assert conv, f"powerflow diverge at loading with error {_}"
->>>>>>> f1310c55
 
         p_or, q_or, v_or, a_or = self.backend.lines_or_info()
         a_th = np.sqrt(p_or**2 + q_or**2) * 1e3 / (np.sqrt(3) * v_or)
@@ -362,11 +343,7 @@
         # of the powerline connected to it.
 
         conv, *_  = self.backend.runpf(is_dc=False)
-<<<<<<< HEAD
-        assert conv, "powerflow diverge at loading"
-=======
         assert conv, f"powerflow diverge at loading with error {_}"
->>>>>>> f1310c55
         load_p, load_q, load_v = self.backend.loads_info()
         gen_p, gen__q, gen_v = self.backend.generators_info()
         p_or, q_or, v_or, a_or = self.backend.lines_or_info()
@@ -549,19 +526,11 @@
             ]
         )
         conv, *_  = self.backend.runpf(is_dc=True)
-<<<<<<< HEAD
-        assert conv
-        p_or_orig, q_or_orig, *_ = self.backend.lines_or_info()
-        assert np.all(q_or_orig == 0.0), "in dc mode all q must be zero"
-        conv, *_  = self.backend.runpf(is_dc=False)
-        assert conv
-=======
         assert conv, f"error {_}"
         p_or_orig, q_or_orig, *_ = self.backend.lines_or_info()
         assert np.all(q_or_orig == 0.0), "in dc mode all q must be zero"
         conv, *_  = self.backend.runpf(is_dc=False)
         assert conv, f"error {_}"
->>>>>>> f1310c55
         p_or_orig, q_or_orig, *_ = self.backend.lines_or_info()
         assert self.compare_vect(q_or_orig, true_values_ac)
 
@@ -616,10 +585,7 @@
     def test_donothing_action(self):
         self.skip_if_needed()
         conv, *_  = self.backend.runpf()
-<<<<<<< HEAD
-=======
         assert conv, f"error {_}"
->>>>>>> f1310c55
         init_flow = self.backend.get_line_flow()
         init_lp, *_ = self.backend.loads_info()
         init_gp, *_ = self.backend.generators_info()
@@ -637,11 +603,7 @@
         assert np.all(init_ls == after_ls)  # check i didn't disconnect any powerlines
 
         conv, *_  = self.backend.runpf()
-<<<<<<< HEAD
-        assert conv, "Cannot perform a powerflow after doing nothing"
-=======
         assert conv, f"Cannot perform a powerflow after doing nothing with error {_}"
->>>>>>> f1310c55
         after_flow = self.backend.get_line_flow()
         assert self.compare_vect(init_flow, after_flow)
 
@@ -653,11 +615,7 @@
 
         # i set up the stuff to have exactly 0 losses
         conv, *_  = self.backend.runpf(is_dc=True)
-<<<<<<< HEAD
-        assert conv, "powergrid diverge after loading (even in DC)"
-=======
         assert conv, f"powergrid diverge after loading (even in DC) with error {_}"
->>>>>>> f1310c55
         init_flow, *_ = self.backend.lines_or_info()
         init_lp, init_l_q, *_ = self.backend.loads_info()
         init_gp, *_ = self.backend.generators_info()
@@ -672,10 +630,7 @@
         bk_action += action
         self.backend.apply_action(bk_action)
         conv, *_  = self.backend.runpf(is_dc=True)
-<<<<<<< HEAD
-=======
         assert conv, f"powergrid diverge with error {_}"
->>>>>>> f1310c55
         # now the system has exactly 0 losses (ie sum load = sum gen)
 
         # i check that if i divide by 2, then everything is divided by 2
@@ -726,11 +681,7 @@
     def test_apply_action_prod_v(self):
         self.skip_if_needed()
         conv, *_  = self.backend.runpf(is_dc=False)
-<<<<<<< HEAD
-        assert conv, "powergrid diverge after loading"
-=======
         assert conv, f"powergrid diverge after loading with error {_}"
->>>>>>> f1310c55
         prod_p_init, prod_q_init, prod_v_init = self.backend.generators_info()
         ratio = 1.05
         action = self.action_env(
@@ -740,11 +691,7 @@
         bk_action += action
         self.backend.apply_action(bk_action)
         conv, *_  = self.backend.runpf(is_dc=False)
-<<<<<<< HEAD
-        assert conv, "Cannot perform a powerflow after modifying the powergrid"
-=======
         assert conv, f"Cannot perform a powerflow after modifying the powergrid with error {_}"
->>>>>>> f1310c55
 
         prod_p_after, prod_q_after, prod_v_after = self.backend.generators_info()
         assert self.compare_vect(
@@ -755,10 +702,7 @@
         self.skip_if_needed()
         # retrieve some initial data to be sure only a subpart of the _grid is modified
         conv, *_  = self.backend.runpf()
-<<<<<<< HEAD
-=======
         assert conv, f"powerflow diverge with , error: {_}"
->>>>>>> f1310c55
         init_lp, *_ = self.backend.loads_info()
         init_gp, *_ = self.backend.generators_info()
 
@@ -774,11 +718,7 @@
 
         # compute a load flow an performs more tests
         conv, *_ = self.backend.runpf()
-<<<<<<< HEAD
-        assert conv, "Power does not converge if line {} is removed".format(19)
-=======
         assert conv, "Power does not converge if line {} is removed with error {}".format(19, _)
->>>>>>> f1310c55
 
         # performs basic check
         after_lp, *_ = self.backend.loads_info()
@@ -797,11 +737,7 @@
     def test_apply_action_hazard(self):
         self.skip_if_needed()
         conv, *_  = self.backend.runpf()
-<<<<<<< HEAD
-        assert conv, "powerflow did not converge at iteration 0"
-=======
         assert conv, f"powerflow did not converge at iteration 0, with error {_}"
->>>>>>> f1310c55
         init_lp, *_ = self.backend.loads_info()
         init_gp, *_ = self.backend.generators_info()
 
@@ -816,11 +752,7 @@
 
         # compute a load flow an performs more tests
         conv, *_  = self.backend.runpf()
-<<<<<<< HEAD
-        assert conv, "Power does not converge if line {} is removed".format(19)
-=======
         assert conv, "Power does not converge if line {} is removed with error {}".format(19, _)
->>>>>>> f1310c55
 
         # performs basic check
         after_lp, *_ = self.backend.loads_info()
@@ -836,10 +768,7 @@
         self.skip_if_needed()
         # retrieve some initial data to be sure only a subpart of the _grid is modified
         conv, *_  = self.backend.runpf()
-<<<<<<< HEAD
-=======
         assert conv, f"powerflow diverge with , error: {_}"
->>>>>>> f1310c55
         init_lp, *_ = self.backend.loads_info()
         init_gp, *_ = self.backend.generators_info()
 
@@ -939,10 +868,7 @@
         # retrieve some initial data to be sure only a subpart of the _grid is modified
         self.skip_if_needed()
         conv, *_  = self.backend.runpf()
-<<<<<<< HEAD
-=======
         assert conv, f"powerflow diverge with , error: {_}"
->>>>>>> f1310c55
         init_amps_flow = self.backend.get_line_flow()
 
         # check that maintenance vector is properly taken into account
@@ -954,11 +880,7 @@
         # apply the action here
         self.backend.apply_action(bk_action)
         conv, *_  = self.backend.runpf()
-<<<<<<< HEAD
-        assert conv
-=======
         assert conv, f"powerflow diverge with , error: {_}"
->>>>>>> f1310c55
         after_amps_flow = self.backend.get_line_flow()
 
         topo_vect = self.backend.get_topo_vect()
@@ -1029,10 +951,7 @@
         # retrieve some initial data to be sure only a subpart of the _grid is modified
         self.skip_if_needed()
         conv, *_  = self.backend.runpf()
-<<<<<<< HEAD
-=======
         assert conv, f"powerflow diverge with , error: {_}"
->>>>>>> f1310c55
         init_amps_flow = self.backend.get_line_flow()
 
         # check that maintenance vector is properly taken into account
@@ -1045,11 +964,7 @@
         # apply the action here
         self.backend.apply_action(bk_action)
         conv, *_  = self.backend.runpf()
-<<<<<<< HEAD
-        assert conv
-=======
         assert conv, f"powerflow diverge with , error: {_}"
->>>>>>> f1310c55
         after_amps_flow = self.backend.get_line_flow()
 
         topo_vect = self.backend.get_topo_vect()
@@ -1134,10 +1049,7 @@
         # check that switching the bus of 3 object is equivalent to set them to bus 2 (as above)
         self.skip_if_needed()
         conv, *_  = self.backend.runpf()
-<<<<<<< HEAD
-=======
         assert conv, f"powerflow diverge with , error: {_}"
->>>>>>> f1310c55
         init_amps_flow = self.backend.get_line_flow()
 
         # check that maintenance vector is properly taken into account
@@ -1151,11 +1063,7 @@
 
         # run the powerflow
         conv, *_  = self.backend.runpf()
-<<<<<<< HEAD
-        assert conv
-=======
         assert conv, f"powerflow diverge with , error: {_}"
->>>>>>> f1310c55
         after_amps_flow = self.backend.get_line_flow()
 
         topo_vect = self.backend.get_topo_vect()
@@ -1216,10 +1124,7 @@
         # and that setting it again is equivalent to doing nothing
         self.skip_if_needed()
         conv, *_  = self.backend.runpf()
-<<<<<<< HEAD
-=======
         assert conv, f"powerflow diverge with , error: {_}"
->>>>>>> f1310c55
         init_amps_flow = copy.deepcopy(self.backend.get_line_flow())
 
         # check that maintenance vector is properly taken into account
@@ -1295,11 +1200,7 @@
         # apply the action here
         self.backend.apply_action(bk_action)
         conv, *_  = self.backend.runpf()
-<<<<<<< HEAD
-        assert conv
-=======
         assert conv, f"powerflow diverge with error: {_}"
->>>>>>> f1310c55
 
         after_amps_flow = self.backend.get_line_flow()
         assert self.compare_vect(after_amps_flow, init_amps_flow)
@@ -1327,11 +1228,7 @@
         # apply the action here
         self.backend.apply_action(bk_action)
         conv, *_  = self.backend.runpf()
-<<<<<<< HEAD
-        assert conv, "powerflow diverge it should not"
-=======
         assert conv, f"powerflow diverge it should not, error: {_}"
->>>>>>> f1310c55
 
         # check the _grid is correct
         topo_vect = self.backend.get_topo_vect()
@@ -1801,11 +1698,7 @@
         type(self.backend).set_no_storage()
         self.backend.assert_grid_correct()
         conv, *_ = self.backend.runpf()
-<<<<<<< HEAD
-        assert conv, "powerflow should converge at loading"
-=======
         assert conv, f"powerflow should converge at loading, error: {_}"
->>>>>>> f1310c55
         lines_flows_init = self.backend.get_line_flow()
         thermal_limit = 10 * lines_flows_init
         thermal_limit[self.id_first_line_disco] = (
@@ -1849,11 +1742,7 @@
         type(self.backend).set_no_storage()
         self.backend.assert_grid_correct()
         conv, *_ = self.backend.runpf()
-<<<<<<< HEAD
-        assert conv, "powerflow should converge at loading"
-=======
         assert conv, f"powerflow should converge at loading, error: {_}"
->>>>>>> f1310c55
         lines_flows_init = self.backend.get_line_flow()
 
         thermal_limit = 10 * lines_flows_init
