--- conflicted
+++ resolved
@@ -833,15 +833,10 @@
                 assert np.all(obs.time_before_cooldown_line ==
                               np.array([0, 0, 0, 0, 0, 0, 0, 0, 0, 0, 0, 11, 0, 0, 0, 0, 0, 0, 0, 0], dtype=dt_int))
 
-<<<<<<< HEAD
                 obs, reward, done, info = env.step(env.action_space({"set_bus": {"lines_or_id": [(11, 1)]}}))
                 assert info["is_illegal"] is False  # it is legal
                 assert not obs.line_status[11]  # but has no effect (line is still disconnected)
-=======
-                obs, reward, done, info = env.step(env.action_space({"set_line_status": [(11, 1)]}))
-                assert info["is_illegal"]  # it is illegal
-                assert not obs.line_status[11]
->>>>>>> 195fccf5
+
                 assert np.all(obs.time_before_cooldown_line ==
                               np.array([0, 0, 0, 0, 0, 0, 0, 0, 0, 0, 0, 10, 0, 0, 0, 0, 0, 0, 0, 0], dtype=dt_int))
                 for i in range(10):
@@ -850,17 +845,13 @@
                     arr_[11] = 9-i
                     assert np.all(obs.time_before_cooldown_line == arr_), "error at time step {}".format(i)
 
-<<<<<<< HEAD
                 obs, reward, done, info = env.step(env.action_space({"set_bus": {"lines_or_id": [(11, 1)]}}))
                 assert info["is_illegal"] is False  # it is legal
                 assert not obs.line_status[11]  #  reconnecting only one end has still no effect
 
                 obs, reward, done, info = env.step(env.action_space({"set_line_status": [(11, 1)]}))
                 assert info["is_illegal"] is False  # it's legal
-=======
-                obs, reward, done, info = env.step(env.action_space({"set_line_status": [(11, 1)]}))
-                assert not info["is_illegal"] # it's illegal
->>>>>>> 195fccf5
+
                 assert obs.line_status[11]  # it has reconnected the powerline
                 assert np.all(obs.time_before_cooldown_line ==
                               np.array([0, 0, 0, 0, 0, 0, 0, 0, 0, 0, 0, 0, 0, 0, 0, 0, 0, 0, 0, 0], dtype=dt_int))
@@ -876,14 +867,6 @@
                 assert np.all(obs.time_before_cooldown_line ==
                               np.array([0, 0, 0, 0, 0, 0, 0, 0, 0, 0, 0, 0, 12, 0, 0, 0, 0, 0, 0, 0], dtype=dt_int))
 
-<<<<<<< HEAD
-
-# load_10_8,load_11_9,load_12_10,load_13_2,load_1_0,load_2_1,load_3_3,load_4_4,load_5_5,load_8_6,load_9_7
-# load_10_8;load_11_9;load_12_10;load_13_2;load_1_0;load_2_1;load_3_3;load_4_4;load_5_5;load_8_6;load_9_7
-# gen_0_4;gen_1_0;gen_2_1;gen_5_2;gen_7_3
-# 0_1_0;0_4_1;11_12_13;12_13_14;1_2_2;1_3_3;1_4_4;2_3_5;3_4_6;3_6_15;3_8_16;4_5_17;5_10_7;5_11_8;5_12_9;6_7_18;6_8_19;8_13_11;8_9_10;9_10_12
-=======
->>>>>>> 195fccf5
 
 if __name__ == "__main__":
     unittest.main()