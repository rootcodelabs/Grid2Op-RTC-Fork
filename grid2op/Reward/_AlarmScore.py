--- conflicted
+++ resolved
@@ -59,24 +59,18 @@
         # required if you want to design a custom reward taking into account the
         # alarm feature
         self.reward_min = dt_float(-2.)
-<<<<<<< HEAD
         # we keep other parameters values from AlarmReward as is
-=======
->>>>>>> 75e505e1
 
         self.mult_for_right_zone = 1.5
         self.window_disconnection = 4
 
         self.disc_lines_all_before_cascade = []
         self.n_line = None
-<<<<<<< HEAD
 
         # This class remembers the past state of the grid, this does not make sense for the "simulate" env
         # so i deactivate it in this case.
         from grid2op.Observation._ObsEnv import _ObsEnv  # to avoid circular dependencies
         self._deactivate_reward_cls = (_ObsEnv, )
-=======
->>>>>>> 75e505e1
 
     def initialize(self, env):
         if not env._has_attention_budget:
@@ -104,33 +98,17 @@
         disc_lines_to_consider_for_score = np.zeros(self.n_line, dtype=bool)
 
         nb_obs = len(self.disc_lines_all_before_cascade)
-
-<<<<<<< HEAD
         for step in range(nb_obs - self.window_disconnection, nb_obs):
             disc_lines_to_consider_for_score[self.disc_lines_all_before_cascade[step] >= 0] = True
-=======
-        for t in range(nb_obs - self.window_disconnection, nb_obs):
-            try:
-                disc_lines_to_consider_for_score[self.disc_lines_all_before_cascade[t] >= 0] = True
-            except IndexError as exc_:
-                raise exc_
->>>>>>> 75e505e1
 
         if np.sum(disc_lines_to_consider_for_score) == 0:
             disc_lines_to_consider_for_score = disc_lines_at_cascading_time == 0
 
         # if we are there, it is because we have identified before that the failure is due to disconnected powerlines
-<<<<<<< HEAD
         assert np.any(disc_lines_to_consider_for_score)
 
         # we transform the vector so that disconnected lines have a zero, to be coherent with env._disc_lines
         return 1 - disc_lines_to_consider_for_score
-=======
-        assert(np.any(disc_lines_to_consider_for_score))
-
-        # we transform the vector so that diconnected lines have a zero, to be coherent with env._disc_lines
-        return 1-disc_lines_to_consider_for_score
->>>>>>> 75e505e1
 
     def __call__(self, action, env, has_error, is_done, is_illegal, is_ambiguous):
         if isinstance(env, self._deactivate_reward_cls):
