--- conflicted
+++ resolved
@@ -1699,8 +1699,6 @@
         The other  element of each **row** of this matrix will be the flow of power from the bus represented
         by the line i to the bus represented by column j.
 
-<<<<<<< HEAD
-=======
         .. warning::
             The matrix returned by this function has not a fixed size. Its
             number of nodes and edges can change depending on the state of the grid.
@@ -1709,7 +1707,6 @@
             Also, note that when "done=True" this matrix has size (1, 1)
             and contains only 0.
             
->>>>>>> 57242e30
         Notes
         ------
         When the observation is in a "done" state (*eg* there has been a game over) then this function returns a 
