--- conflicted
+++ resolved
@@ -267,19 +267,8 @@
         for agent_nm in self.agents : 
             # action space
             self._build_agent_domain(agent_nm, self._action_domains[agent_nm])
-<<<<<<< HEAD
-            subgridobj = self._build_subgrid_obj_from_domain(self._action_domains[agent_nm])
-            extra_name = agent_nm
-            if self._add_to_name is not None:
-                extra_name += f"{self._add_to_name}"
-                
-            self._subgrids_cls['action'][agent_nm] = SubGridObjects.init_grid(gridobj=subgridobj, extra_name=extra_name)
-            self._subgrids_cls['action'][agent_nm].shunt_to_subid = subgridobj.shunt_to_subid.copy()
-            self._subgrids_cls['action'][agent_nm].grid_objects_types = subgridobj.grid_objects_types.copy()
-=======
             subgridcls = self._build_subgrid_cls_from_domain(self._action_domains[agent_nm])
             self._subgrids_cls['action'][agent_nm] = subgridcls 
->>>>>>> ba7b94a4
             
             # observation space
             if self._observation_domains is not None:
@@ -333,43 +322,16 @@
     def _build_subgrid_cls_from_domain(self, domain):                
         cent_env_cls = type(self._cent_env)
         tmp_subgrid = SubGridObjects()
-<<<<<<< HEAD
-        tmp_cls = type(tmp_subgrid)
-        tmp_cls.sub_orig_ids = np.sort(domain['sub_id'])
-        tmp_cls.load_orig_ids = np.where(domain['mask_load'])
-        tmp_cls.gen_orig_ids = np.where(domain['mask_gen'])
-        tmp_cls.storage_orig_ids = np.where(domain['mask_storage'])
-        tmp_cls.line_orig_ids = np.where(domain['mask_line_or'])
-        
-        tmp_cls.mask_load = copy.deepcopy(domain['mask_load'])
-        tmp_cls.mask_gen = copy.deepcopy(domain['mask_gen'])
-        tmp_cls.mask_storage = copy.deepcopy(domain['mask_storage'])
-        tmp_cls.mask_line_or = copy.deepcopy(domain['mask_line_or'])
-        tmp_cls.mask_line_ex = copy.deepcopy(domain['mask_line_ex'])
-        tmp_cls.agent_name = copy.deepcopy(domain["agent_name"])
-        tmp_cls.mask_sub = copy.deepcopy(domain["mask_sub"])
-        tmp_cls.mask_interco = copy.deepcopy(domain["mask_interco"])
-        tmp_cls.interco_is_origin = copy.deepcopy(domain["interco_is_origin"])
-        
-        # shunt data, not available in every backend 
-        tmp_cls.shunts_data_available = cent_env_cls.shunts_data_available
-        if tmp_cls.shunts_data_available:
-            tmp_cls.name_shunt = cent_env_cls.name_shunt[
-                tmp_cls.mask_shunt
-            ]
-            tmp_cls.n_shunt = len(tmp_cls.name_shunt)
-            tmp_cls.shunt_to_subid = np.zeros(tmp_cls.n_shunt, dtype=dt_int)
-            tmp_cls.mask_shunt = copy.deepcopy(domain['mask_shunt'])
-            tmp_cls.shunt_orig_ids = np.where(domain['mask_shunt'])
-        
-        tmp_cls.glop_version = cent_env_cls.glop_version
-        tmp_cls._PATH_ENV = cent_env_cls._PATH_ENV
-=======
-        tmp_subgrid.sub_orig_ids = copy.deepcopy(domain['sub_id'])
+        tmp_subgrid = type(tmp_subgrid)
+        tmp_subgrid.sub_orig_ids = np.sort(domain['sub_id'])
+        tmp_subgrid.load_orig_ids = np.where(domain['mask_load'])
+        tmp_subgrid.gen_orig_ids = np.where(domain['mask_gen'])
+        tmp_subgrid.storage_orig_ids = np.where(domain['mask_storage'])
+        tmp_subgrid.line_orig_ids = np.where(domain['mask_line_or'])
+        
         tmp_subgrid.mask_load = copy.deepcopy(domain['mask_load'])
         tmp_subgrid.mask_gen = copy.deepcopy(domain['mask_gen'])
         tmp_subgrid.mask_storage = copy.deepcopy(domain['mask_storage'])
-        tmp_subgrid.mask_shunt = copy.deepcopy(domain['mask_shunt'])
         tmp_subgrid.mask_line_or = copy.deepcopy(domain['mask_line_or'])
         tmp_subgrid.mask_line_ex = copy.deepcopy(domain['mask_line_ex'])
         tmp_subgrid.agent_name = copy.deepcopy(domain["agent_name"])
@@ -377,9 +339,19 @@
         tmp_subgrid.mask_interco = copy.deepcopy(domain["mask_interco"])
         tmp_subgrid.interco_is_origin = copy.deepcopy(domain["interco_is_origin"])
         
+        # shunt data, not available in every backend 
+        tmp_subgrid.shunts_data_available = cent_env_cls.shunts_data_available
+        if tmp_subgrid.shunts_data_available:
+            tmp_subgrid.mask_shunt = copy.deepcopy(domain['mask_shunt'])
+            tmp_subgrid.name_shunt = cent_env_cls.name_shunt[
+                tmp_subgrid.mask_shunt
+            ]
+            tmp_subgrid.n_shunt = len(tmp_subgrid.name_shunt)
+            tmp_subgrid.shunt_to_subid = np.zeros(tmp_subgrid.n_shunt, dtype=dt_int)
+            tmp_subgrid.shunt_orig_ids = np.where(domain['mask_shunt'])
+        
         tmp_subgrid.glop_version = cent_env_cls.glop_version
         tmp_subgrid._PATH_ENV = cent_env_cls._PATH_ENV
->>>>>>> ba7b94a4
 
         # name of the objects
         tmp_subgrid.env_name = cent_env_cls.env_name
@@ -398,38 +370,24 @@
         tmp_subgrid.name_storage = cent_env_cls.name_storage[
             tmp_subgrid.mask_storage
         ]
-<<<<<<< HEAD
         
         
         n_col_grid_objects_types = 5
-        tmp_cls.n_gen = len(tmp_cls.name_gen)
-        tmp_cls.n_load = len(tmp_cls.name_load)
-        tmp_cls.n_line = len(tmp_cls.name_line)
-        tmp_cls.n_sub = len(tmp_cls.name_sub)
-        
-        if tmp_cls.n_shunt > 0:
-            n_col_grid_objects_types += 1
-            #n_line_grid_objects_types += tmp_cls.n_shunt #TODO should I add shunt ?
-        tmp_cls.n_storage = len(tmp_cls.name_storage)
-        if tmp_cls.n_storage > 0:
-            n_col_grid_objects_types += 1
-        tmp_cls.n_interco = len(tmp_cls.interco_is_origin)
-        if tmp_cls.n_interco > 0:
-            n_col_grid_objects_types += 1
-        
-=======
-        tmp_subgrid.name_shunt = cent_env_cls.name_shunt[
-            tmp_subgrid.mask_shunt
-        ]
-        
         tmp_subgrid.n_gen = len(tmp_subgrid.name_gen)
         tmp_subgrid.n_load = len(tmp_subgrid.name_load)
         tmp_subgrid.n_line = len(tmp_subgrid.name_line)
         tmp_subgrid.n_sub = len(tmp_subgrid.name_sub)
-        tmp_subgrid.n_shunt = len(tmp_subgrid.name_shunt)
+        
+        if tmp_subgrid.n_shunt > 0:
+            n_col_grid_objects_types += 1
+            #n_line_grid_objects_types += tmp_cls.n_shunt #TODO should I add shunt ?
         tmp_subgrid.n_storage = len(tmp_subgrid.name_storage)
-        tmp_subgrid.n_interco = tmp_subgrid.mask_interco.sum()
->>>>>>> ba7b94a4
+        if tmp_subgrid.n_storage > 0:
+            n_col_grid_objects_types += 1
+        tmp_subgrid.n_interco = len(tmp_subgrid.interco_is_origin)
+        if tmp_subgrid.n_interco > 0:
+            n_col_grid_objects_types += 1
+        
 
         tmp_subgrid.sub_info = cent_env_cls.sub_info[
             tmp_subgrid.sub_orig_ids
@@ -442,20 +400,11 @@
         # to which substation is connected each element 
         # this is a bit "tricky" because I have to
         # re label the substation in the subgrid
-<<<<<<< HEAD
-        tmp_cls.load_to_subid = np.zeros(tmp_cls.n_load, dtype=dt_int)
-        tmp_cls.gen_to_subid = np.zeros(tmp_cls.n_gen, dtype=dt_int)
-        tmp_cls.line_or_to_subid = np.zeros(tmp_cls.n_line, dtype=dt_int)
-        tmp_cls.line_ex_to_subid = np.zeros(tmp_cls.n_line, dtype=dt_int)
-        tmp_cls.storage_to_subid = np.zeros(tmp_cls.n_storage, dtype=dt_int)
-=======
         tmp_subgrid.load_to_subid = np.zeros(tmp_subgrid.n_load, dtype=dt_int)
         tmp_subgrid.gen_to_subid = np.zeros(tmp_subgrid.n_gen, dtype=dt_int)
         tmp_subgrid.line_or_to_subid = np.zeros(tmp_subgrid.n_line, dtype=dt_int)
         tmp_subgrid.line_ex_to_subid = np.zeros(tmp_subgrid.n_line, dtype=dt_int)
         tmp_subgrid.storage_to_subid = np.zeros(tmp_subgrid.n_storage, dtype=dt_int)
-        tmp_subgrid.shunt_to_subid = np.zeros(tmp_subgrid.n_shunt, dtype=dt_int)
->>>>>>> ba7b94a4
         
         # new_label[orig_grid_sub_id] = new_grid_sub_id
         new_label = np.zeros(cent_env_cls.n_sub, dtype=dt_int) - 1
@@ -469,20 +418,12 @@
                                                      new_label,
                                                      cent_env_cls.gen_to_subid
         )
-<<<<<<< HEAD
-        if tmp_cls.n_shunt > 0:
-            tmp_cls.shunt_to_subid  = self._relabel_subid(tmp_cls.mask_shunt,
+        if tmp_subgrid.n_shunt > 0:
+            tmp_subgrid.shunt_to_subid  = self._relabel_subid(tmp_subgrid.mask_shunt,
                                                           new_label,
                                                           cent_env_cls.shunt_to_subid
             )
-        tmp_cls.storage_to_subid  = self._relabel_subid(tmp_cls.mask_storage,
-=======
-        tmp_subgrid.shunt_to_subid  = self._relabel_subid(tmp_subgrid.mask_shunt,
-                                                      new_label,
-                                                      cent_env_cls.shunt_to_subid
-        )
         tmp_subgrid.storage_to_subid  = self._relabel_subid(tmp_subgrid.mask_storage,
->>>>>>> ba7b94a4
                                                         new_label,
                                                         cent_env_cls.storage_to_subid
         )
@@ -510,27 +451,19 @@
         ])
 
         # which index has this element in the substation vector 
-<<<<<<< HEAD
-        tmp_cls.load_to_sub_pos = cent_env_cls.load_to_sub_pos[tmp_cls.mask_load]
-        tmp_cls.gen_to_sub_pos = cent_env_cls.gen_to_sub_pos[tmp_cls.mask_gen]
-        tmp_cls.storage_to_sub_pos = cent_env_cls.storage_to_sub_pos[tmp_cls.mask_storage]
-        tmp_cls.line_or_to_sub_pos = cent_env_cls.line_or_to_sub_pos[tmp_cls.mask_line_or]
-        tmp_cls.line_ex_to_sub_pos = cent_env_cls.line_ex_to_sub_pos[tmp_cls.mask_line_ex]
-        #tmp_cls.shunt_to_sub_pos = cent_env_cls.shunt_to_sub_pos[tmp_cls.mask_shunt]
-        tmp_cls.interco_to_sub_pos = np.array([
-            cent_env_cls.line_or_to_sub_pos[tmp_cls.mask_interco][i] if tmp_cls.interco_is_origin[i] 
-            else cent_env_cls.line_ex_to_sub_pos[tmp_cls.mask_interco][i] for i in range(tmp_cls.n_interco)
-        ])
-
-        
-        tmp_cls.grid_objects_types = -np.ones((tmp_cls.dim_topo, n_col_grid_objects_types))
-=======
         tmp_subgrid.load_to_sub_pos = cent_env_cls.load_to_sub_pos[tmp_subgrid.mask_load]
         tmp_subgrid.gen_to_sub_pos = cent_env_cls.gen_to_sub_pos[tmp_subgrid.mask_gen]
         tmp_subgrid.storage_to_sub_pos = cent_env_cls.storage_to_sub_pos[tmp_subgrid.mask_storage]
         tmp_subgrid.line_or_to_sub_pos = cent_env_cls.line_or_to_sub_pos[tmp_subgrid.mask_line_or]
         tmp_subgrid.line_ex_to_sub_pos = cent_env_cls.line_ex_to_sub_pos[tmp_subgrid.mask_line_ex]
->>>>>>> ba7b94a4
+        #tmp_cls.shunt_to_sub_pos = cent_env_cls.shunt_to_sub_pos[tmp_cls.mask_shunt]
+        tmp_subgrid.interco_to_sub_pos = np.array([
+            cent_env_cls.line_or_to_sub_pos[tmp_subgrid.mask_interco][i] if tmp_subgrid.interco_is_origin[i] 
+            else cent_env_cls.line_ex_to_sub_pos[tmp_subgrid.mask_interco][i] for i in range(tmp_subgrid.n_interco)
+        ])
+
+        
+        tmp_subgrid.grid_objects_types = -np.ones((tmp_subgrid.dim_topo, n_col_grid_objects_types))
         
         tmp_ = np.zeros(tmp_subgrid.n_interco, dtype=dt_int) - 1
         tmp_[tmp_subgrid.interco_is_origin] = cent_env_cls.line_or_to_sub_pos[tmp_subgrid.mask_interco][tmp_subgrid.interco_is_origin]
@@ -612,14 +545,6 @@
             for k in tmp_subgrid.name_sub
         }
 
-<<<<<<< HEAD
-=======
-        # shunt data, not available in every backend 
-        tmp_subgrid.shunts_data_available = cent_env_cls.shunts_data_available
-        # you should first check that and then fill all the shunts related attributes !!!!!
-        # TODO BEN
-
->>>>>>> ba7b94a4
         # # alarms #TODO
         # tmp_cls.dim_alarms = 0
         # tmp_cls.alarms_area_names = []
