# Copyright (c) 2019-2022, RTE (https://www.rte-france.com)
# See AUTHORS.txt
# This Source Code Form is subject to the terms of the Mozilla Public License, version 2.0.
# If a copy of the Mozilla Public License, version 2.0 was not distributed with this file,
# you can obtain one at http://mozilla.org/MPL/2.0/.
# SPDX-License-Identifier: MPL-2.0
# This file is part of Grid2Op, Grid2Op a testbed platform to model sequential decision making in power systems.

import os
import copy
from typing import Optional, Tuple
import warnings
import numpy as np
<<<<<<< HEAD
import re
from grid2op.Action.BaseAction import BaseAction
=======
>>>>>>> a18efbbe
from grid2op.Environment.Environment import Environment

import grid2op
from grid2op.Space.RandomObject import RandomObject
from grid2op.dtypes import dt_bool, dt_int
from grid2op.Action import ActionSpace
from grid2op.multi_agent.subGridObjects import SubGridObjects
<<<<<<< HEAD
from grid2op.operator_attention import LinearAttentionBudget
from grid2op.multi_agent.utils import AgentSelector, random_order  
=======
from grid2op.Action import BaseAction
>>>>>>> a18efbbe
from grid2op.multi_agent.ma_typing import ActionProfile, AgentID, LocalAction, LocalActionSpace, LocalObservation, LocalObservationSpace, MADict
from grid2op.multi_agent.multi_agentExceptions import *

import pdb


class MultiAgentEnv(RandomObject):
    def __init__(self,
                 env : Environment,
                 action_domains : MADict,
                 observation_domains : MADict = None,
                 agent_order_fn = lambda x : x, #TODO BEN
                 illegal_action_pen : float = 0.,
                 ambiguous_action_pen : float = 0.,
                 copy_env = True,
                 _add_to_name: Optional[str] = None,
                 ):
        """Multi-agent Grid2Op POSG (Partially Observable Stochastic Game) environment
        This class transforms the given classical Grid2Op environment into a 
        multi-agent environment.

        Args:
            * env (Environment): The Grid2Op classical environment
            * action_domains (MADict):
                - keys : agents' names 
                - values : list of substations' (or lines) id under the control of the agent. Note that these ids imply
                    also generators and storage units in charge of the agent.
                    These domains must be non empty and constitute a partition, i.e., the union is the set of all substation ids 
                    and any intersection between two domains is empty.
            * observation_domains (MADict): 
                - keys : agents' names 
                - values : list of attributes of a Grid2Op observation that the agent can observe. It is represented by 
                    the ObservationDomain class.
            * agent_order_fn (_type_, optional): _description_. Defaults to lambdax:x.
            * illegal_action_pen (float, optional): The penalization received by an agent in case of an illegal action.  
                                                    Defaults to 0..
            * ambiguous_action_pen (float, optional): The penalization received by an agent in case of an ambiguous action. 
                                                        Defaults to 0..
                                                        
        Attributes:
            * _cent_env : The Grid2Op classical environment
            
            * _action_domains (MADict): a dictionary with agents' names as keys and different masks as values.
                These masks are used to filter elements of the env in which the agent in key is in charge.
                
            * _observation_domains (MADict): a dictionary with agents' names as keys and different masks as values.
                These masks are used to filter elements of the env in which the agent in key can observe.
                
            * illegal_action_pen : The penalization received by an agent in case of an illegal action.
            
            * ambiguous_action_pen : The penalization received by an agent in case of an ambiguous action.
            
            * rewards (MADict) : 
                - keys : agents' names
                - values : agent's reward
            
            * _cumulative_rewards (MADict) :
                - keys : agents' names
                - values : agent's cumulative reward in the episode
                
            * observation (MADict) :
                - keys : agents' names
                - values : agent's observation
            
            * agent_order : 
                Gives the order (priority) of agents. If there’s a conflict, the action of the agent with higher
                priority (smaller index in the list) is kept.
                
            * _subgrids (MADIct):
                - keys : agents’ names
                - values : created subgrids of type SubGridObjects by _build_subgrids method

                
            * action_spaces (MADict) :
                - keys: agents’ names
                - values : action spaces created from _action_domains and _subgrids
            
            * action_spaces (MADict) :
                - keys: agents’ names
                - values : observation spaces created from _observation_domains and _subgrids
                      
 
        """
        
        # added to the class name, if you want to build multiple ma environment with the same underlying environment
        self._add_to_name = _add_to_name  
        
        if copy_env:
            self._cent_env : Environment = env.copy()
        else:
            self._cent_env : Environment = env
        
        self._verify_domains(action_domains)
        self._action_domains = {k: {"sub_id": copy.deepcopy(v)} for k,v in action_domains.items()}
        self.num_agents = len(action_domains)
        
        if observation_domains is not None:
            # user specified an observation domain
            self._is_global_obs : bool = False
            if action_domains.keys() != observation_domains.keys():
                raise("action_domains and observation_domains must have the same agents' names !")
            self._observation_domains = {k: {"sub_id": copy.deepcopy(v)} for k,v in observation_domains.items()}
            self._verify_domains(observation_domains)
        else:
            # no observation domain specified, so I assume it's a domain
            # with full observability
            self._is_global_obs : bool = True
            self._observation_domains = None
        
        self.agents = sorted(list(action_domains.keys()))
        self.num_agents = len(self.agents)
        
        self.illegal_action_pen = illegal_action_pen
        self.ambiguous_action_pen = ambiguous_action_pen
        self.rewards = dict(
            zip(
                self.agents, [0. for _ in range(self.num_agents)]
            )
        )
        self._cumulative_rewards = dict(
            zip(
                self.agents, [0. for _ in range(self.num_agents)]
            )
        )
        self.observations = dict(
            zip(
                self.agents, [None for _ in range(self.num_agents)]
            )
        )
        self.agent_order = self.agents.copy()
        self.action_spaces = dict()
        self.observation_spaces = dict()
        self._build_subgrids()
        self._build_action_spaces()
        self._build_observation_spaces()
        
        
    def reset(self) -> MADict:
        # TODO : done, need tests
        self._cent_env.reset()
        self._update_observations(_update_state=False)
        return self.observations
    
    def _local_action_to_global(self, agent : AgentID, local_action : LocalAction) -> BaseAction :
        # TODO
        # Empty global action
        converted_action = self._cent_env.action_space({})
        
        # set bus for line_or
        converted_action.line_or_set_bus = [
            (self._subgrids_cls['action'][agent].line_orig_ids[i], 
             local_action.line_or_set_bus[i])
            for i in range(len(local_action.line_or_set_bus))
        ]
        # set bus for line_ex
        converted_action.line_ex_set_bus = [
            (self._subgrids_cls['action'][agent].line_orig_ids[i], 
             local_action.line_ex_set_bus[i])
            for i in range(len(local_action.line_ex_set_bus))
        ]
        # set bus for load
        converted_action.load_set_bus = [
            (self._subgrids_cls['action'][agent].load_orig_ids[i], 
             local_action.load_set_bus[i])
            for i in range(len(local_action.load_set_bus))
        ]
        # set bus for gen
        converted_action.gen_set_bus = [
            (self._subgrids_cls['action'][agent].gen_orig_ids[i], 
             local_action.gen_set_bus[i])
            for i in range(len(local_action.gen_set_bus))
        ]
        # set bus for storage
        if len(local_action.storage_set_bus):
            converted_action.storage_set_bus = [
                (self._subgrids_cls['action'][agent].storage_orig_ids[i], 
                 local_action.storage_set_bus[i])
                for i in range(len(local_action.storage_set_bus))
            ]
            
        # change bus for line_or
        converted_action.line_or_change_bus = self._subgrids_cls['action'][agent].line_orig_ids[
            np.where(local_action.line_or_change_bus == True)[0]
        ]
        # change bus for line_ex
        converted_action.line_ex_change_bus = self._subgrids_cls['action'][agent].line_orig_ids[
            np.where(local_action.line_ex_change_bus == True)[0]
        ]
        # change bus for load
        converted_action.load_change_bus = self._subgrids_cls['action'][agent].load_orig_ids[
            np.where(local_action.load_change_bus == True)[0]
        ]
        # change bus for gen
        converted_action.gen_change_bus = self._subgrids_cls['action'][agent].gen_orig_ids[
            np.where(local_action.gen_change_bus == True)[0]
        ]
        # change bus for storage
        converted_action.storage_change_bus = self._subgrids_cls['action'][agent].storage_orig_ids[
            np.where(local_action.storage_change_bus == True)[0]
        ]

        return converted_action
        # V0
        # set_bus 
        # change_bus 
        # redispatch
        # curtail
        # change_line_status
        # set_line_status
        # set_storage
        
        # V inf
        # injection
        # hazards
        # maintenance
        # alarm

    def step(self, action : ActionProfile) -> Tuple[MADict, MADict, MADict, MADict]:
        # TODO
        raise NotImplementedError()
    
    def _build_subgrids(self):
        self._subgrids_cls = {
            'action' : dict(),
            'observation' : dict()
        }
        for agent_nm in self.agents : 
            # action space
            self._build_subgrid_masks(agent_nm, self._action_domains[agent_nm])
            subgridcls = self._build_subgrid_cls_from_domain(self._action_domains[agent_nm])
            self._subgrids_cls['action'][agent_nm] = subgridcls 
            
            # observation space
            if self._observation_domains is not None:
                self._build_subgrid_masks(agent_nm, self._observation_domains[agent_nm])
                subgridcls = self._build_subgrid_cls_from_domain(self._observation_domains[agent_nm])
                self._subgrids_cls['observation'][agent_nm] = subgridcls
        
    def _build_subgrid_masks(self, agent_nm, domain):
        is_sub_in = np.full(self._cent_env.n_sub, fill_value=False, 
                            dtype=dt_bool)
        is_sub_in[domain['sub_id']] = True
        domain['mask_sub'] = is_sub_in
        
        domain['mask_load'] = np.isin(
            self._cent_env.load_to_subid, domain['sub_id'] 
        )
        domain['mask_gen'] = np.isin(
            self._cent_env.gen_to_subid, domain['sub_id'] 
        )
        domain['mask_storage'] = np.isin(
            self._cent_env.storage_to_subid, domain['sub_id'] 
        )
        domain['mask_shunt'] = np.isin(
            self._cent_env.shunt_to_subid, domain['sub_id'] 
        )
        domain['mask_line_or'] = np.isin(
            self._cent_env.line_or_to_subid, domain['sub_id']
        )
        domain['mask_line_ex'] = np.isin(
            self._cent_env.line_ex_to_subid, domain['sub_id'] 
        )
        domain['mask_interco'] = domain['mask_line_or'] ^ domain['mask_line_ex']
        domain['interco_is_origin'] = domain['mask_line_or'][domain['mask_interco']]
        domain['mask_line_or'] = domain['mask_line_or'] & domain['mask_line_ex']
        domain['mask_line_ex'] = domain['mask_line_or'].copy()
        domain["agent_name"] = agent_nm
    
    def _relabel_subid(self, mask, new_label, id_full_grid):
        tmp_ = id_full_grid[mask]
        return new_label[tmp_]
    
    def seed(self, seed):
        # TODO
        raise NotImplementedError()
    
    def _local_action_to_global(self, agent : AgentID, local_action : LocalAction) -> BaseAction :
        # TODO
        # Empty global action
        converted_action = self._cent_env.action_space({})
        subgrid_type = type(local_action)
        
        if local_action._modif_set_bus:
            converted_action._modif_set_bus = True
            converted_action._set_topo_vect[subgrid_type.mask_orig_pos_topo_vect] = local_action._set_topo_vect

    def _build_subgrid_cls_from_domain(self, domain):                
        cent_env_cls = type(self._cent_env)
        tmp_subgrid = SubGridObjects()
        
        tmp_subgrid.agent_name = copy.deepcopy(domain["agent_name"])
        
        tmp_subgrid.sub_orig_ids = copy.deepcopy(np.sort(domain['sub_id']))
        tmp_subgrid.mask_sub = copy.deepcopy(domain["mask_sub"])
        
        tmp_subgrid.mask_load = copy.deepcopy(domain['mask_load'])
        tmp_subgrid.mask_gen = copy.deepcopy(domain['mask_gen'])
        tmp_subgrid.mask_storage = copy.deepcopy(domain['mask_storage'])
        tmp_subgrid.mask_line_or = copy.deepcopy(domain['mask_line_or'])
        tmp_subgrid.mask_line_ex = copy.deepcopy(domain['mask_line_ex'])
        tmp_subgrid.mask_interco = copy.deepcopy(domain["mask_interco"])
        tmp_subgrid.mask_shunt = copy.deepcopy(domain["mask_shunt"])
        tmp_subgrid.interco_is_origin = copy.deepcopy(domain["interco_is_origin"])
        
        tmp_subgrid.load_orig_ids = np.where(domain['mask_load'])[0]
        tmp_subgrid.gen_orig_ids = np.where(domain['mask_gen'])[0]
        tmp_subgrid.storage_orig_ids = np.where(domain['mask_storage'])[0]
        tmp_subgrid.line_orig_ids = np.where(domain['mask_line_or'])[0]
        
        tmp_subgrid.glop_version = cent_env_cls.glop_version
        tmp_subgrid._PATH_ENV = cent_env_cls._PATH_ENV

        # name of the objects
        tmp_subgrid.env_name = cent_env_cls.env_name
        tmp_subgrid.name_load = cent_env_cls.name_load[
            tmp_subgrid.mask_load
        ]
        tmp_subgrid.name_gen = cent_env_cls.name_gen[
            tmp_subgrid.mask_gen
        ]
        tmp_subgrid.name_line = cent_env_cls.name_line[
            tmp_subgrid.mask_line_or & tmp_subgrid.mask_line_ex
        ]
        tmp_subgrid.name_sub = cent_env_cls.name_sub[
            tmp_subgrid.mask_sub
        ]
        tmp_subgrid.name_storage = cent_env_cls.name_storage[
            tmp_subgrid.mask_storage
        ]
        
        tmp_subgrid.n_gen = len(tmp_subgrid.name_gen)
        tmp_subgrid.n_load = len(tmp_subgrid.name_load)
        tmp_subgrid.n_line = len(tmp_subgrid.name_line)
        tmp_subgrid.n_sub = len(tmp_subgrid.name_sub)
        tmp_subgrid.n_storage = len(tmp_subgrid.name_storage)
        tmp_subgrid.n_interco = tmp_subgrid.mask_interco.sum()

        tmp_subgrid.sub_info = cent_env_cls.sub_info[
            tmp_subgrid.sub_orig_ids
        ]
        
        tmp_subgrid.dim_topo = 2*tmp_subgrid.n_line + tmp_subgrid.n_interco + \
            tmp_subgrid.n_load + tmp_subgrid.n_gen + tmp_subgrid.n_storage

        # to which substation is connected each element 
        # this is a bit "tricky" because I have to
        # re label the substation in the subgrid
        tmp_subgrid.load_to_subid = np.zeros(tmp_subgrid.n_load, dtype=dt_int)
        tmp_subgrid.gen_to_subid = np.zeros(tmp_subgrid.n_gen, dtype=dt_int)
        tmp_subgrid.line_or_to_subid = np.zeros(tmp_subgrid.n_line, dtype=dt_int)
        tmp_subgrid.line_ex_to_subid = np.zeros(tmp_subgrid.n_line, dtype=dt_int)
        tmp_subgrid.storage_to_subid = np.zeros(tmp_subgrid.n_storage, dtype=dt_int)
        
        # new_label[orig_grid_sub_id] = new_grid_sub_id
        new_label = np.zeros(cent_env_cls.n_sub, dtype=dt_int) - 1
        new_label[tmp_subgrid.sub_orig_ids] = np.arange(tmp_subgrid.n_sub)
        
        tmp_subgrid.load_to_subid  = self._relabel_subid(tmp_subgrid.mask_load,
                                                     new_label,
                                                     cent_env_cls.load_to_subid
        )
        tmp_subgrid.gen_to_subid  = self._relabel_subid(tmp_subgrid.mask_gen,
                                                     new_label,
                                                     cent_env_cls.gen_to_subid
        )
        tmp_subgrid.storage_to_subid  = self._relabel_subid(tmp_subgrid.mask_storage,
                                                        new_label,
                                                        cent_env_cls.storage_to_subid
        )
        tmp_subgrid.line_or_to_subid = self._relabel_subid(tmp_subgrid.mask_line_or,
                                                        new_label,
                                                        cent_env_cls.line_or_to_subid
        )
        tmp_subgrid.line_ex_to_subid = self._relabel_subid(tmp_subgrid.mask_line_ex,
                                                        new_label,
                                                        cent_env_cls.line_ex_to_subid
        )
        
        interco_to_subid = np.zeros(cent_env_cls.n_line, dtype=dt_int) - 1
        tmp_ = np.zeros(tmp_subgrid.n_interco, dtype=dt_int) - 1
        tmp_[tmp_subgrid.interco_is_origin] = cent_env_cls.line_or_to_subid[tmp_subgrid.mask_interco][tmp_subgrid.interco_is_origin]
        tmp_[~tmp_subgrid.interco_is_origin] = cent_env_cls.line_ex_to_subid[tmp_subgrid.mask_interco][~tmp_subgrid.interco_is_origin]
        interco_to_subid[tmp_subgrid.mask_interco] = tmp_
        tmp_subgrid.interco_to_subid = self._relabel_subid(tmp_subgrid.mask_interco,
                                                           new_label,
                                                           interco_to_subid)
        
        tmp_subgrid.interco_to_lineid = np.arange(cent_env_cls.n_line)[tmp_subgrid.mask_interco]
        tmp_subgrid.name_interco = np.array([
            f'interco_{i}_line_{tmp_subgrid.interco_to_lineid[i]}' for i in range(len(tmp_subgrid.interco_is_origin))
        ])

        # which index has this element in the substation vector 
        tmp_subgrid.load_to_sub_pos = cent_env_cls.load_to_sub_pos[tmp_subgrid.mask_load]
        tmp_subgrid.gen_to_sub_pos = cent_env_cls.gen_to_sub_pos[tmp_subgrid.mask_gen]
        tmp_subgrid.storage_to_sub_pos = cent_env_cls.storage_to_sub_pos[tmp_subgrid.mask_storage]
        tmp_subgrid.line_or_to_sub_pos = cent_env_cls.line_or_to_sub_pos[tmp_subgrid.mask_line_or]
        tmp_subgrid.line_ex_to_sub_pos = cent_env_cls.line_ex_to_sub_pos[tmp_subgrid.mask_line_ex]
        
        # Depending on whether the interco is a line_or or a line_ex,
        # we take the corresponding sub_pos in cent_env 
        tmp_ = np.zeros(tmp_subgrid.n_interco, dtype=dt_int) - 1
        tmp_[tmp_subgrid.interco_is_origin] = cent_env_cls.line_or_to_sub_pos[tmp_subgrid.mask_interco][tmp_subgrid.interco_is_origin]
        tmp_[~tmp_subgrid.interco_is_origin] = cent_env_cls.line_ex_to_sub_pos[tmp_subgrid.mask_interco][~tmp_subgrid.interco_is_origin]
        tmp_subgrid.interco_to_sub_pos = tmp_

        # redispatch data, not available in all environment
        tmp_subgrid.redispatching_unit_commitment_availble = cent_env_cls.redispatching_unit_commitment_availble
        if tmp_subgrid.redispatching_unit_commitment_availble:
            tmp_subgrid.gen_type = cent_env_cls.gen_type[
                tmp_subgrid.mask_gen
            ]
            tmp_subgrid.gen_pmin = cent_env_cls.gen_pmin[
                tmp_subgrid.mask_gen
            ]
            tmp_subgrid.gen_pmax = cent_env_cls.gen_pmax[
                tmp_subgrid.mask_gen
            ]
            tmp_subgrid.gen_redispatchable = cent_env_cls.gen_redispatchable[
                tmp_subgrid.mask_gen
            ]
            tmp_subgrid.gen_max_ramp_up = cent_env_cls.gen_max_ramp_up[
                tmp_subgrid.mask_gen
            ]
            tmp_subgrid.gen_max_ramp_down = cent_env_cls.gen_max_ramp_down[
                tmp_subgrid.mask_gen
            ]
            tmp_subgrid.gen_min_uptime = cent_env_cls.gen_min_uptime[
                tmp_subgrid.mask_gen
            ]
            tmp_subgrid.gen_min_downtime = cent_env_cls.gen_min_downtime[
                tmp_subgrid.mask_gen
            ]
            tmp_subgrid.gen_cost_per_MW = cent_env_cls.gen_cost_per_MW[
                tmp_subgrid.mask_gen
            ]  # marginal cost (in currency / (power.step) and not in $/(MW.h) it would be $ / (MW.5mins) )
            tmp_subgrid.gen_startup_cost = cent_env_cls.gen_startup_cost[
                tmp_subgrid.mask_gen
            ]  # start cost (in currency)
            tmp_subgrid.gen_shutdown_cost = cent_env_cls.gen_shutdown_cost[
                tmp_subgrid.mask_gen
            ]  # shutdown cost (in currency)
            tmp_subgrid.gen_renewable = cent_env_cls.gen_renewable[
                tmp_subgrid.mask_gen
            ]

        # shunt data, not available in every backend 
        tmp_subgrid.shunts_data_available = cent_env_cls.shunts_data_available
        if tmp_subgrid.shunts_data_available:
            tmp_subgrid.mask_shunt = copy.deepcopy(domain['mask_shunt'])
            tmp_subgrid.name_shunt = cent_env_cls.name_shunt[
                tmp_subgrid.mask_shunt
            ]
            tmp_subgrid.shunt_to_subid  = self._relabel_subid(tmp_subgrid.mask_shunt,
                                                      new_label,
                                                      cent_env_cls.shunt_to_subid
            )
            tmp_subgrid.n_shunt = len(tmp_subgrid.name_shunt)
            tmp_subgrid.shunt_orig_ids = np.where(domain['mask_shunt'])[0]

        # storage unit static data 
        tmp_subgrid.storage_type = cent_env_cls.storage_type[
            tmp_subgrid.mask_storage
        ]
        tmp_subgrid.storage_Emax = cent_env_cls.storage_Emax[
            tmp_subgrid.mask_storage
        ]
        tmp_subgrid.storage_Emin = cent_env_cls.storage_Emin[
            tmp_subgrid.mask_storage
        ]
        tmp_subgrid.storage_max_p_prod = cent_env_cls.storage_max_p_prod[
            tmp_subgrid.mask_storage
        ]
        tmp_subgrid.storage_max_p_absorb = cent_env_cls.storage_max_p_absorb[
            tmp_subgrid.mask_storage
        ]
        tmp_subgrid.storage_marginal_cost = cent_env_cls.storage_marginal_cost[
            tmp_subgrid.mask_storage
        ]
        tmp_subgrid.storage_loss = cent_env_cls.storage_loss[
            tmp_subgrid.mask_storage
        ]
        tmp_subgrid.storage_charging_efficiency = cent_env_cls.storage_charging_efficiency[
            tmp_subgrid.mask_storage
        ]
        tmp_subgrid.storage_discharging_efficiency = cent_env_cls.storage_discharging_efficiency[
            tmp_subgrid.mask_storage
        ]

        # grid layout
        tmp_subgrid.grid_layout = None if cent_env_cls.grid_layout is None else {
            k : cent_env_cls.grid_layout[k]
            for k in tmp_subgrid.name_sub
        }

        # alarms
        tmp_subgrid.dim_alarms = 0
        tmp_subgrid.alarms_area_names = []
        tmp_subgrid.alarms_lines_area = {}
        tmp_subgrid.alarms_area_lines = []
        if cent_env_cls.dim_alarms != 0:
            warnings.warn("Alarms are not yet handled by the \"multi agent\" environment. They have been deactivated")
        
        # mask to the original pos topo vect
        tmp_subgrid.mask_orig_pos_topo_vect = np.full(cent_env_cls.dim_topo, fill_value=False, dtype=dt_bool)
        tmp_subgrid.mask_orig_pos_topo_vect[cent_env_cls.load_pos_topo_vect[tmp_subgrid.mask_load]] = True
        tmp_subgrid.mask_orig_pos_topo_vect[cent_env_cls.gen_pos_topo_vect[tmp_subgrid.mask_gen]] = True
        tmp_subgrid.mask_orig_pos_topo_vect[cent_env_cls.storage_pos_topo_vect[tmp_subgrid.mask_storage]] = True
        tmp_subgrid.mask_orig_pos_topo_vect[cent_env_cls.line_or_pos_topo_vect[tmp_subgrid.mask_line_or]] = True
        tmp_subgrid.mask_orig_pos_topo_vect[cent_env_cls.line_ex_pos_topo_vect[tmp_subgrid.mask_line_ex]] = True
        tmp_subgrid.mask_orig_pos_topo_vect[cent_env_cls.line_or_pos_topo_vect[tmp_subgrid.mask_interco][tmp_subgrid.interco_is_origin]] = True
        tmp_subgrid.mask_orig_pos_topo_vect[cent_env_cls.line_ex_pos_topo_vect[tmp_subgrid.mask_interco][~tmp_subgrid.interco_is_origin]] = True
        
        extra_name = domain["agent_name"]
        if self._add_to_name is not None:
            extra_name += f"{self._add_to_name}"
        res_cls = SubGridObjects.init_grid(gridobj=tmp_subgrid, extra_name=extra_name)

        # make sure the class is consistent
        res_cls.assert_grid_correct_cls()
        return res_cls
    
    def _build_observation_spaces(self):
        """Build observation spaces from given domains for each agent

        Args:
            global_obs (bool, optional): The agent can observe the whole grid. Defaults to True.

        Raises:
            NotImplementedError: Local observations are not implemented yet
        """
        
        if self._is_global_obs:
            # in case of global observation, I simply copy the observation space
            for agent in self.agents:
                self.observation_spaces[agent] = self._cent_env.observation_space.copy()
        else:
            raise NotImplementedError("Local observations are not available yet !")
    
    def _build_action_spaces(self):
        """Build action spaces from given domains for each agent
        The action class is the same as 
        """
        # TODO may be coded, tests not done
        for agent in self.agents: 
            _cls_agent_action_space = ActionSpace.init_grid(gridobj=self._subgrids_cls['action'][agent], extra_name=agent)
            self.action_spaces[agent] = _cls_agent_action_space(
                gridobj=self._subgrids_cls['action'][agent],
                actionClass=self._cent_env._actionClass,
                legal_action=self._cent_env._game_rules.legal_action,
            )
    
    def _update_observations(self, _update_state = True):
        """Update agents' observations from the global observation given by the self._cent_env

        Args:
            observation (BaseObservation): _description_
        """
        #for agent in self.agents:
        #    self.observations[agent] = observation.copy()
        
        #TODO BEN: check that cent env is initialized and not closed
        #TODO BEN: update self.observations
        
        raise NotImplementedError()
    
    def _verify_domains(self, domains : MADict) -> None:
        """It verifies if substation ids are valid

        Args:
            domains (dict): 
                - key : agents' names
                - value : list of substation ids convertible to int (allowed types are list, set and np.ndarray)
                These domains must be non empty and constitute a partition, i.e., the union is the set of all substation ids 
                in the global env and any intersection between two domains is empty.
        """
        sum_subs = 0
        for agent in domains.keys():
            if not (isinstance(domains[agent], list)
                    or isinstance(domains[agent], set)
                    or isinstance(domains[agent], np.ndarray)
            ):
                raise DomainException(f"Agent id {agent} : The domain must be a list or a set of substation indices")
            
            if len(domains[agent]) == 0:
                raise DomainException(f"Agent id {agent} : The domain is empty !")
            
            for i in range(len(domains[agent])) : 
                try:
                    domains[agent][i] = int(domains[agent][i])
                except Exception as e:
                    raise DomainException(f"Agent id {agent} : The id must be of type int or convertible to an int. Type {type(domains[agent][i])} is not valid")
                if domains[agent][i] < 0 or domains[agent][i] > self._cent_env.n_sub:
                    raise DomainException(f"Agent id {agent} : The substation's id must be between 0 and {len(self._cent_env.name_sub)-1}, but {domains[agent][i]} has been given")
            sum_subs += len(domains[agent])

        if sum_subs != self._cent_env.n_sub:
            raise DomainException(f"The sum of sub id lists' length must be equal to _cent_env.n_sub = {self._cent_env.n_sub} but is {sum_subs}")
    
    def observation_space(self, agent : AgentID)-> LocalObservationSpace:
        """
        Takes in agent and returns the observation space for that agent.

        MUST return the same value for the same agent name

        Default implementation is to return the observation_spaces dict
        """
        return self.observation_spaces[agent]

    def action_space(self, agent : AgentID) -> LocalActionSpace:
        """
        Takes in agent and returns the action space for that agent.

        MUST return the same value for the same agent name

        Default implementation is to return the action_spaces dict
        """
        return self.action_spaces[agent]
    
    def observe(self, agent : AgentID) -> LocalObservation:
        """
        Returns the observation an agent currently can make. `last()` calls this function.
        """
        # observations are updated in reset and step methods
        return self.observations[agent]<|MERGE_RESOLUTION|>--- conflicted
+++ resolved
@@ -11,11 +11,6 @@
 from typing import Optional, Tuple
 import warnings
 import numpy as np
-<<<<<<< HEAD
-import re
-from grid2op.Action.BaseAction import BaseAction
-=======
->>>>>>> a18efbbe
 from grid2op.Environment.Environment import Environment
 
 import grid2op
@@ -23,12 +18,7 @@
 from grid2op.dtypes import dt_bool, dt_int
 from grid2op.Action import ActionSpace
 from grid2op.multi_agent.subGridObjects import SubGridObjects
-<<<<<<< HEAD
-from grid2op.operator_attention import LinearAttentionBudget
-from grid2op.multi_agent.utils import AgentSelector, random_order  
-=======
 from grid2op.Action import BaseAction
->>>>>>> a18efbbe
 from grid2op.multi_agent.ma_typing import ActionProfile, AgentID, LocalAction, LocalActionSpace, LocalObservation, LocalObservationSpace, MADict
 from grid2op.multi_agent.multi_agentExceptions import *
 
@@ -309,12 +299,13 @@
         # TODO
         # Empty global action
         converted_action = self._cent_env.action_space({})
-        subgrid_type = type(local_action)
+        subgrid_type = self._subgrids_cls['action'][agent]
         
         if local_action._modif_set_bus:
             converted_action._modif_set_bus = True
             converted_action._set_topo_vect[subgrid_type.mask_orig_pos_topo_vect] = local_action._set_topo_vect
 
+        return converted_action
     def _build_subgrid_cls_from_domain(self, domain):                
         cent_env_cls = type(self._cent_env)
         tmp_subgrid = SubGridObjects()
