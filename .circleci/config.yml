version: 2.1

executors:
    grid2op-executor:
        docker:
            - image: python:3.10-buster
        working_directory: /Grid2Op

    python37:
        docker:
            - image: python:3.7-buster
    python38:
        docker:
            - image: python:3.8-buster
    python39:
        docker:
            - image: python:3.9-buster
    python310:
        docker:
            - image: python:3.10-buster
    python311:
        docker:
            - image: python:3.11-buster
    python312:
        docker:
            - image: cimg/python:3.12.0

jobs:
    test:
        executor: grid2op-executor
        resource_class: medium
        parallelism: 4
        steps:
            - checkout
            - run: apt-get update -y
            - run: apt-get install -y coinor-cbc
            - run: python -m pip install virtualenv
            - run: python -m virtualenv venv_test
            - run:
               command: |
                   source venv_test/bin/activate
                   pip install -U pip setuptools wheel
            - run:
                command: |
                  source venv_test/bin/activate
                  pip install -e .[test]
                  export _GRID2OP_FORCE_TEST=1
                  cd grid2op/tests/
                  python3 helper_list_test.py | circleci tests split > /tmp/tests_run
<<<<<<< HEAD
                  cat /tmp/tests_run
=======
            - run: cat /tmp/tests_run
            - run:
                command: |
                  source venv_test/bin/activate
                  cd grid2op/tests/
                  export _GRID2OP_FORCE_TEST=1
>>>>>>> d60b2575
                  python3 -m unittest $(cat /tmp/tests_run)
                  
    install36:
        executor: python36
        resource_class: small
        steps:
            - checkout
            - run: 
                command: |
                    apt-get update
                    apt-get install -y coinor-cbc
            - run: python -m pip install virtualenv
            - run: python -m virtualenv venv_test
            - run:
               command: |
                   source venv_test/bin/activate
                   pip install -U pip setuptools wheel
            - run:
                command: |
                    source venv_test/bin/activate
                    pip install -U numba
                    pip install -U "numpy>=1.18,<1.19"
                    pip install -U .[test]
                    export _GRID2OP_FORCE_TEST=1
                    grid2op.testinstall
            - run:
               command: |
                   source venv_test/bin/activate
                   pip install -U "numpy>=1.19,<1.20"
                   pip install -U .[test]
                   export _GRID2OP_FORCE_TEST=1
                   grid2op.testinstall
                   
    install37:
        executor: python37
        resource_class: small
        steps:
            - checkout
            - run: 
                command: |
                    apt-get update
                    apt-get install -y coinor-cbc
            - run: python -m pip install virtualenv
            - run: python -m virtualenv venv_test
            - run:
               command: |
                   source venv_test/bin/activate
                   python -m pip install -U pip setuptools wheel
            - run:
               command: |
                   source venv_test/bin/activate
                   python -m pip install -U numba
                   python -m pip install -U "numpy>=1.20,<1.21"
                   python -m pip install -U .[test]
                   export _GRID2OP_FORCE_TEST=1
                   grid2op.testinstall
            - run:
               command: |
                   source venv_test/bin/activate
                   python -m pip install -U "numpy>=1.21,<1.22"
                   python -m pip install -U .[test]
                   export _GRID2OP_FORCE_TEST=1
                   grid2op.testinstall

    install38:               
        executor: python38
        resource_class: small
        steps:
            - checkout
            - run: 
                command: |
                    apt-get update
                    apt-get install -y coinor-cbc
            - run: python -m pip install virtualenv
            - run: python -m virtualenv venv_test
            - run:
               command: |
                   source venv_test/bin/activate
                   python -m pip install -U pip setuptools wheel
                   python -m pip install -U numba
            - run:
               command: |
                   source venv_test/bin/activate
                   python -m pip install -U "numpy>=1.20,<1.21"
                   python -m pip install -U .[test]
                   export _GRID2OP_FORCE_TEST=1
                   grid2op.testinstall
            - run:
               command: |
                   source venv_test/bin/activate
                   python -m pip install -U "numpy>=1.21,<1.22"
                   python -m pip install -U .[test]
                   export _GRID2OP_FORCE_TEST=1
                   grid2op.testinstall
            - run:
               command: |
                   source venv_test/bin/activate
                   python -m pip install -U "numpy>=1.22,<1.23"
                   python -m pip install -U .[test]
                   export _GRID2OP_FORCE_TEST=1
                   grid2op.testinstall
            - run:
               command: |
                   source venv_test/bin/activate
                   python -m pip install -U "numpy>=1.23,<1.24"
                   python -m pip install -U .[test]
                   export _GRID2OP_FORCE_TEST=1
                   grid2op.testinstall
            - run:
               command: |
                   source venv_test/bin/activate
                   python -m pip install -U "numpy>=1.24,<1.25"
                   python -m pip install -U .[test]
                   export _GRID2OP_FORCE_TEST=1
                   grid2op.testinstall

    install39:
        executor: python39
        resource_class: small
        steps:
            - checkout
            - run: 
                command: |
                    apt-get update
                    apt-get install -y coinor-cbc
            - run: python -m pip install virtualenv
            - run: python -m virtualenv venv_test
            - run:
               command: |
                   export _GRID2OP_FORCE_TEST=1
                   source venv_test/bin/activate
                   python -m pip install -U pip setuptools wheel
                   python -m pip install chronix2grid>="1.1.0.post1"
                   python -m pip uninstall -y grid2op
            - run:
               command: |
                   source venv_test/bin/activate
                   python -m pip install -U numba
                   python -m pip install -U .[test]
            - run:
               command: |
                   source venv_test/bin/activate
                   python -m pip install -U "numpy>=1.20,<1.21"
                   python -m pip install -U .[test]
                   export _GRID2OP_FORCE_TEST=1
                   grid2op.testinstall
            - run:
               command: |
                   source venv_test/bin/activate
                   python -m pip install -U "numpy>=1.21,<1.22"
                   python -m pip install -U .[test]
                   export _GRID2OP_FORCE_TEST=1
                   grid2op.testinstall
            - run:
               command: |
                   source venv_test/bin/activate
                   python -m pip install -U "numpy>=1.22,<1.23"
                   python -m pip install -U .[test]
                   export _GRID2OP_FORCE_TEST=1
                   grid2op.testinstall
            - run:
               command: |
                   source venv_test/bin/activate
                   python -m pip install -U "numpy>=1.23,<1.24"
                   python -m pip install -U .[test]
                   export _GRID2OP_FORCE_TEST=1
                   grid2op.testinstall
            - run:
               command: |
                   source venv_test/bin/activate
                   python -m pip install -U "numpy>=1.24,<1.25"
                   python -m pip install -U .[test]
                   export _GRID2OP_FORCE_TEST=1
                   grid2op.testinstall
            - run:
               command: |
                   source venv_test/bin/activate
                   python -m pip install -U "numpy>=1.25,<1.26"
                   python -m pip install -U .[test]
                   export _GRID2OP_FORCE_TEST=1
                   grid2op.testinstall
            - run:
               command: |
                   source venv_test/bin/activate
                   python -m pip install -U "numpy>=1.26,<1.27"
                   python -m pip install -U .[test]
                   export _GRID2OP_FORCE_TEST=1
                   grid2op.testinstall

    install310:
        executor: python310
        resource_class: small
        steps:
            - checkout
            - run: 
                command: |
                    apt-get update
                    apt-get install -y coinor-cbc
            - run: python -m pip install virtualenv
            - run: python -m virtualenv venv_test
            - run:
               command: |
                   source venv_test/bin/activate
                   python -m pip install -U pip setuptools wheel
                   python -m pip install -U numba
            - run:
               command: |
                   source venv_test/bin/activate
                   python -m pip install -U "numpy>=1.21,<1.22"
                   python -m pip install -U .[test]
                   export _GRID2OP_FORCE_TEST=1
                   grid2op.testinstall
            - run:
               command: |
                   source venv_test/bin/activate
                   python -m pip install -U "numpy>=1.22,<1.23"
                   python -m pip install -U .[test]
                   export _GRID2OP_FORCE_TEST=1
                   grid2op.testinstall
            - run:
               command: |
                   source venv_test/bin/activate
                   python -m pip install -U "numpy>=1.23,<1.24"
                   python -m pip install -U .[test]
                   export _GRID2OP_FORCE_TEST=1
                   grid2op.testinstall
            - run:
               command: |
                   source venv_test/bin/activate
                   python -m pip install -U "numpy>=1.24,<1.25"
                   python -m pip install -U .[test]
                   export _GRID2OP_FORCE_TEST=1
                   grid2op.testinstall
            - run:
               command: |
                   source venv_test/bin/activate
                   python -m pip install -U "numpy>=1.25,<1.26"
                   python -m pip install -U .[test]
                   export _GRID2OP_FORCE_TEST=1
                   grid2op.testinstall
            - run:
               command: |
                   source venv_test/bin/activate
                   python -m pip install -U "numpy>=1.26,<1.27"
                   python -m pip install -U .[test]
                   export _GRID2OP_FORCE_TEST=1
                   grid2op.testinstall

    install311:
        executor: python311
        resource_class: small
        steps:
            - checkout
            - run: 
                command: |
                    apt-get update
                    apt-get install -y coinor-cbc
            - run: python -m pip install virtualenv
            - run: python -m virtualenv venv_test
            - run:
               command: |
                   source venv_test/bin/activate
                   python -m pip install -U pip setuptools wheel
                   python -m pip install -U numba
            - run:
               command: |
                   source venv_test/bin/activate
                   python -m pip install -U "numpy>=1.23,<1.24"
                   python -m pip install -U .[test]
                   export _GRID2OP_FORCE_TEST=1
                   grid2op.testinstall
            - run:
               command: |
                   source venv_test/bin/activate
                   python -m pip install -U "numpy>=1.24,<1.25"
                   python -m pip install -U .[test]
                   export _GRID2OP_FORCE_TEST=1
                   grid2op.testinstall
            - run:
               command: |
                   source venv_test/bin/activate
                   python -m pip install -U "numpy>=1.25,<1.26"
                   python -m pip install -U .[test]
                   export _GRID2OP_FORCE_TEST=1
                   grid2op.testinstall
            - run:
               command: |
                   source venv_test/bin/activate
                   python -m pip install -U "numpy>=1.26,<1.27"
                   python -m pip install -U .[test]
                   export _GRID2OP_FORCE_TEST=1
                   grid2op.testinstall
    install312:
        executor: python312
        resource_class: small
        steps:
            - checkout
            - run: 
                command: |
                    sudo  apt-get update
                    sudo  apt-get install -y coinor-cbc
            - run: python -m pip install virtualenv
            - run: python -m virtualenv venv_test
            - run:
               command: |
                   source venv_test/bin/activate
                   python -m pip install -U pip setuptools wheel
                #    python -m pip install -U numba  # not on python 3.12 at the moment
            - run:
               command: |
                   source venv_test/bin/activate
                   python -m pip install -U "numpy>=1.26,<1.27"
                   python -m pip install -U .[test]
                   export _GRID2OP_FORCE_TEST=1
                   grid2op.testinstall

workflows:
    version: 2.1
    test:
        jobs:
          - test
    install:
        jobs:
          - install38
          - install39
          - install310
          - install311
        #   - install312  # failing because of dependencies of numba, torch etc. Tired of it so ignoring it !<|MERGE_RESOLUTION|>--- conflicted
+++ resolved
@@ -47,16 +47,12 @@
                   export _GRID2OP_FORCE_TEST=1
                   cd grid2op/tests/
                   python3 helper_list_test.py | circleci tests split > /tmp/tests_run
-<<<<<<< HEAD
-                  cat /tmp/tests_run
-=======
             - run: cat /tmp/tests_run
             - run:
                 command: |
                   source venv_test/bin/activate
                   cd grid2op/tests/
                   export _GRID2OP_FORCE_TEST=1
->>>>>>> d60b2575
                   python3 -m unittest $(cat /tmp/tests_run)
                   
     install36:
